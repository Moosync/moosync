--- conflicted
+++ resolved
@@ -66,11 +66,7 @@
       ret = os.cpus().length
     }
 
-<<<<<<< HEAD
-    event?.reply(request?.responseChannel, ret)
-=======
     request && event?.reply(request.responseChannel, ret)
->>>>>>> 513a3fca
     return ret
   }
 
