/*
 *  database.ts is a part of Moosync.
 *
 *  Copyright 2022 by Sahil Gupte <sahilsachingupte@gmail.com>. All rights reserved.
 *  Licensed under the GNU General Public License.
 *
 *  See LICENSE in the project root for license information.
 */

import { DBUtils } from './utils'
import { promises as fsP } from 'fs'
import { v4 } from 'uuid'
import { isArtist, isEmpty, sanitizeArtistName } from '../../common'

import { loadPreferences } from './preferences'
import path from 'path'
import { getExtensionHostChannel } from '../ipc'
import { downloadFile } from '@/utils/main/mainUtils'
import { isAlbum } from '../../common'
import { access, mkdir } from 'fs/promises'

type KeysOfUnion<T> = T extends T ? keyof T : never
// AvailableKeys will basically be keyof Foo | keyof Bar
// so it will be  "foo" | "bar"
type EntityKeys<T extends Artists | Album | Genre | Playlist> = KeysOfUnion<EntityApiOptions<T>>

export class SongDBInstance extends DBUtils {
  /* ============================= 
                ALLSONGS
     ============================= */

  private verifySong(song: Partial<Song>) {
    return !!(song._id && song.title && song.date_added && !isEmpty(song.duration) && song.type)
  }

  private getSongId(oldId: string, providerExtension?: string) {
    if (providerExtension) {
      if (oldId.startsWith(`${providerExtension}:`)) {
        return oldId
      } else {
        return `${providerExtension}:${oldId}`
      }
    }

    return oldId
  }

  private notifyExtensionHostSongChanged(added: boolean, songs: Song[]) {
    if (songs.length > 0) {
      getExtensionHostChannel().sendExtraEvent({
        type: added ? 'songAdded' : 'songRemoved',
        data: [songs]
      })
    }
  }

  public async store(...songsToAdd: Song[]): Promise<Song[]> {
    const newList: Song[] = []
    const existingList: Song[] = []
    for (const newDoc of songsToAdd) {
      if (this.verifySong(newDoc)) {
        const existing = (await this.getSongByOptions({ song: { _id: newDoc._id, path: newDoc.path } }))[0]
        if (existing) {
          existingList.push(existing)
          continue
        }

        const artistID = newDoc.artists ? await this.storeArtists(...newDoc.artists) : []
        const albumID = newDoc.album ? await this.storeAlbum(newDoc.album) : ''
        const genreID = newDoc.genre ? await this.storeGenre(...newDoc.genre) : []

        newDoc._id = this.getSongId(newDoc._id ?? v4(), newDoc.providerExtension)

        const marshaledSong = this.marshalSong(newDoc)

        this.db.insert('allsongs', { ...marshaledSong, duration: marshaledSong.duration || -1 })
        this.storeArtistBridge(artistID, marshaledSong._id)
        this.storeGenreBridge(genreID, marshaledSong._id)
        this.storeAlbumBridge(albumID, marshaledSong._id)

        this.updateAllSongCounts()

        if (newDoc.artists && artistID.length > 0) {
          for (const i in newDoc.artists) {
            newDoc.artists[i].artist_id = artistID[i]
          }
        }

        if (newDoc.album && albumID) {
          newDoc.album.album_id = albumID
        }

        newList.push(newDoc)
      } else {
        console.error('Failed to verify song', newDoc)
      }
    }

    this.notifyExtensionHostSongChanged(true, newList)
    return [...newList, ...existingList]
  }

  private updateAllSongCounts() {
    this.updateSongCountAlbum()
    this.updateSongCountArtists()
    this.updateSongCountGenre()
    this.updateSongCountPlaylists()
  }

  private async getCountBySong(bridge: string, column: string, song: string) {
    const data: Record<string, string>[] = await this.db.query(`SELECT ${column} FROM ${bridge} WHERE song = ?`, song)
    const counts = []
    for (const i of data) {
      counts.push(
        ...(await this.db.query(`SELECT count(id) as count, ${column} FROM ${bridge} WHERE ${column} = ?`, i[column]))
      )
    }

    return counts
  }

  /**
   * Removes song by its ID. Also removes references to albums, artists, genre, playlist and unlinks thumbnails.
   * @param songs list of songs to remove
   */
  public async removeSong(...songs: Song[]) {
    const pathsToRemove: string[] = []

    for (const song_id of songs.map((val) => val._id)) {
      const songCoverPath_low: string = await this.db.queryFirstCell(
        `SELECT song_coverPath_low from allsongs WHERE _id = ?`,
        song_id
      )
      const songCoverPath_high: string = await this.db.queryFirstCell(
        `SELECT song_coverPath_high from allsongs WHERE _id = ?`,
        song_id
      )

      if (songCoverPath_low) pathsToRemove.push(songCoverPath_low)
      if (songCoverPath_high) pathsToRemove.push(songCoverPath_high)

      this.db.delete('artist_bridge', { song: song_id })
      this.db.delete('album_bridge', { song: song_id })
      this.db.delete('genre_bridge', { song: song_id })
      this.db.delete('playlist_bridge', { song: song_id })

      this.db.delete('allsongs', { _id: song_id })
    }

    await this.cleanDb()

    for (const path of pathsToRemove) {
      await this.removeFile(path)
    }

    this.updateAllSongCounts()

    this.notifyExtensionHostSongChanged(false, songs)
  }

  private async updateSongArtists(newArtists: Artists[], oldArtists: Artists[] | undefined, songID: string) {
    if (JSON.stringify(oldArtists) !== JSON.stringify(newArtists)) {
      this.db.delete('artist_bridge', { song: songID })

      for (const a of oldArtists ?? []) {
        if (!newArtists.find((val) => val.artist_name === a.artist_name)) {
          const songCount = await this.db.queryFirstCell<number>(
            'SELECT COUNT(id) FROM artist_bridge WHERE artist = ?',
            a.artist_id
          )
          if (songCount === 0) {
            this.db.delete('artists', { artist_id: a.artist_id })
            if (a.artist_coverPath) {
              this.removeFile(a.artist_coverPath)
            }
          }
        }
      }

      const artistIDs = await this.storeArtists(...newArtists)
      this.storeArtistBridge(artistIDs, songID)
    }
  }

  private async updateSongGenre(newGenres: string[], oldGenres: string[] | undefined, songID: string) {
    if (JSON.stringify(newGenres) !== JSON.stringify(oldGenres)) {
      this.db.delete('genre_bridge', { song: songID })

      for (const g of oldGenres ?? []) {
        if (!newGenres.includes(g)) {
          const songCount = await this.db.queryFirstCell<number>(
            'SELECT COUNT(id) FROM genre_bridge WHERE genre = ?',
            g
          )
          if (songCount === 0) {
            this.db.delete('genres', { genre_id: g })
          }
        }
      }

      const genreIDs = await this.storeGenre(...newGenres)
      this.storeGenreBridge(genreIDs, songID)
    }
  }

  private async updateSongAlbums(newAlbum: Album, oldAlbum: Album | undefined, songID: string) {
    this.db.delete('album_bridge', { song: songID })

    if (JSON.stringify(newAlbum) !== JSON.stringify(oldAlbum)) {
      if (oldAlbum?.album_id) {
        const songCount = await this.db.queryFirstCell<number>(
          'SELECT COUNT(id) FROM album_bridge WHERE album = ?',
          oldAlbum.album_id
        )
        if (songCount === 0) {
          this.db.delete('albums', { album_id: oldAlbum.album_id })
          if (oldAlbum.album_coverPath_high) this.removeFile(oldAlbum.album_coverPath_high)
          if (oldAlbum.album_coverPath_low) this.removeFile(oldAlbum.album_coverPath_low)
        }
      }

      const albumIDs = await this.storeAlbum(newAlbum)
      this.storeAlbumBridge(albumIDs, songID)
    }
  }

  private async getCoverPath(oldCoverPath: string, newCoverpath: string) {
    const thumbPath = loadPreferences().thumbnailPath
    try {
      await access(thumbPath)
    } catch (e) {
      await mkdir(thumbPath, { recursive: true })
    }

    if (oldCoverPath !== newCoverpath) {
      if (newCoverpath) {
        const finalPath = path.join(thumbPath, v4() + (path.extname(newCoverpath) ?? '.png'))

        if (newCoverpath.startsWith('http')) {
          try {
            await downloadFile(newCoverpath, finalPath)
            return finalPath
          } catch (e) {
            console.error('Failed to download from url', newCoverpath, e)
            return oldCoverPath
          }
        }

        if (path.dirname(newCoverpath) !== path.dirname(finalPath)) {
          await fsP.copyFile(newCoverpath, finalPath)
          return finalPath
        }

        return newCoverpath
      }
    }
    return oldCoverPath
  }

  public async updateSong(song: Song, skipChecks = false) {
    if (this.verifySong(song)) {
      const oldSong = (await this.getSongByOptions({ song: { _id: song._id } }))[0]

      if (oldSong) {
        this.updateSongArtists(song.artists ?? [], oldSong.artists, song._id)
        this.updateSongAlbums(song.album ?? {}, oldSong.album, song._id)
        this.updateSongGenre(song.genre ?? [], oldSong.genre, song._id)

        const marshalled = this.marshalSong(song)

        if (!skipChecks) {
          const finalCoverPathHigh = await this.getCoverPath(
            oldSong.song_coverPath_high ?? '',
            song.song_coverPath_high ?? ''
          )
<<<<<<< HEAD

          if (song.song_coverPath_low && song.song_coverPath_low !== song.song_coverPath_high) {
            const finalCoverPathLow = await this.getCoverPath(
              oldSong.song_coverPath_low ?? '',
              song.song_coverPath_low ?? ''
            )

=======

          if (song.song_coverPath_low && song.song_coverPath_low !== song.song_coverPath_high) {
            const finalCoverPathLow = await this.getCoverPath(
              oldSong.song_coverPath_low ?? '',
              song.song_coverPath_low ?? ''
            )

>>>>>>> 513a3fca
            marshalled.song_coverPath_high = finalCoverPathHigh
            marshalled.song_coverPath_low = finalCoverPathLow
          }
        }

        await this.db.updateWithBlackList('allsongs', marshalled, ['_id = ?', song._id], ['_id'])
        this.updateAllSongCounts()
        return
      }

      console.warn('Song with id', song._id, 'does not exist in db')
    }
  }

  /**
   * Search every entity for matching keyword
   * @param term term to search
   * @param exclude path to exclude from search
   * @returns SearchResult consisting of songs, albums, artists, genre
   */
  public async searchAll(term: string, exclude?: string[]): Promise<SearchResult> {
    const songs = await this.getSongByOptions(
      {
        song: {
          title: term,
          path: term
        }
      },
      exclude
    )

    const albums = await this.getEntityByOptions<Album>({
      album: {
        album_name: term
      }
    })

    const artists = await this.getEntityByOptions<Artists>({
      artist: {
        artist_name: term
      }
    })

    const genres = await this.getEntityByOptions<Genre>({
      genre: {
        genre_name: term
      }
    })

    const playlists = await this.getEntityByOptions<Playlist>({
      playlist: {
        playlist_name: term
      }
    })

    return { songs, albums, artists, genres, playlists }
  }

  private getInnerKey(property: keyof SearchableSong): keyof marshaledSong {
    if (property === 'extension') return 'provider_extension'
    if (property === 'showInLibrary') return 'show_in_library'
    return property
  }

  private getLikeQuery(invert?: boolean) {
    return invert ? 'NOT LIKE' : 'LIKE'
  }

  private populateWhereQuery(options?: SongAPIOptions) {
    if (options) {
      let where = 'WHERE '
      const args: string[] = []
      let isFirst = true

      const addANDorOR = () => {
        const str = !isFirst ? (options.inclusive ? 'AND' : 'OR') : ''
        isFirst = false
        return str
      }

      for (const key of Object.keys(options)) {
        if (key !== 'inclusive' && key !== 'sortBy') {
          const tableName = this.getTableByProperty(key as keyof SongAPIOptions)
          const data = options[key as keyof SongAPIOptions]
          if (data) {
            for (const [innerKey, innerValue] of Object.entries(data)) {
              let parsedValue = innerValue
              if (typeof innerValue === 'boolean') parsedValue = innerValue ? 1 : 0

              where += `${addANDorOR()} ${tableName}.${this.getInnerKey(
                innerKey as keyof SearchableSong
              )} ${this.getLikeQuery(options.invert)} ?`
              args.push(`${parsedValue}`)
            }
          }
        }
      }

      if (args.length === 0) {
        return { where: '', args: [] }
      }

      return { where, args }
    }
    return { where: '', args: [] }
  }

  private getSortByTable(sortBy: SongSortOptions) {
    switch (sortBy.type) {
      case 'playCount':
        return 'analytics'
      case 'album':
        return 'albums'
      case 'artist':
        return 'artists'
      case 'genre':
        return 'genres'
      default:
        return 'allsongs'
    }
  }

  private getSortByColumn(sortBy: SongSortOptions) {
    switch (sortBy.type) {
      case 'playCount':
        return 'play_count'
      case 'album':
        return 'album_name'
      case 'artist':
        return 'artist_name'
      case 'genre':
        return 'genre_name'
      default:
        return sortBy.type
    }
  }

  private addOrderClause(sortBy?: SongSortOptions[], noCase = false) {
    if (sortBy) {
      let ret = 'ORDER BY '
      sortBy.forEach((s, index) => {
        ret += `${this.getSortByTable(s)}.${this.getSortByColumn(s)} ${noCase ? 'COLLATE NOCASE' : ''} ${
          s.asc ? 'ASC' : 'DESC'
        } ${index !== sortBy.length - 1 ? ',' : ''}`
      })

      return ret
    }
    return ''
  }

  private normalizeSortBy(sortBy: SongAPIOptions['sortBy']) {
    if (sortBy) {
      if (Array.isArray(sortBy)) return sortBy
      else return [sortBy]
    }
  }

  /**
   * Gets song by options
   * @param [options] SongAPIOptions to search by
   * @param [exclude] paths to exclude from result
   * @returns list of songs matching the query
   */
  public async getSongByOptions(options?: SongAPIOptions, exclude?: string[]): Promise<Song[]> {
    const { where, args } = this.populateWhereQuery(options)

    const songs: marshaledSong[] = await this.db.query(
      `SELECT ${this.getSelectClause()}, ${this.addGroupConcatClause()} FROM allsongs
      ${this.addLeftJoinClause(undefined, 'allsongs')}
        ${where}
        ${this.addExcludeWhereClause(args.length === 0, exclude)} GROUP BY allsongs._id ${this.addOrderClause(
        this.normalizeSortBy(options?.sortBy),
        args.length > 0
      )}`,
      ...args
    )

    return this.batchUnmarshal(songs, (artistIds) => {
      return Promise.all<Artists>(
        [...new Set(artistIds)].map(
          async (val) =>
            (
              await this.getEntityByOptions<Artists>({
                artist: {
                  artist_id: val
                }
              })
            )[0]
        )
      )
    })
  }

  private getTableByProperty(key: string) {
    switch (key) {
      case 'song':
        return 'allsongs'
      case 'album':
        return 'albums'
      case 'artist':
        return 'artists'
      case 'genre':
        return 'genres'
      case 'playlist':
        return 'playlists'
    }
  }

  private getTitleColByProperty(key: string) {
    switch (key) {
      case 'song':
        return 'title'
      case 'album':
        return 'album_name'
      case 'artist':
        return 'artist_name'
      case 'genre':
        return 'genre_name'
      case 'playlist':
        return 'playlist_name'
    }
  }

  /**
   * Get album, genre, playlist, artists by options
   * @param options EntityApiOptions to search by
   * @returns
   */
  public async getEntityByOptions<T extends Artists | Album | Genre | Playlist>(
    options: EntityApiOptions<T>
  ): Promise<T[]> {
    let isFirst = true
    const addANDorOR = () => {
      const str = !isFirst ? (options.inclusive ? 'AND' : 'OR') : ''
      isFirst = false
      return str
    }

    let query = `SELECT * FROM `
    let where = `WHERE `
    const args: string[] = []
    let orderBy
    for (const [key, value] of Object.entries(options)) {
      const tableName = this.getTableByProperty(key as EntityKeys<T>)
      if (tableName) {
        query += `${tableName} `
        orderBy = `${tableName}.${this.getTitleColByProperty(key as EntityKeys<T>)}`

        if (typeof value === 'boolean' && value === true) {
          break
        }

        if (typeof value === 'object') {
          const data: Record<string, string> = options[key as never]
          if (data) {
            for (const [innerKey, innerValue] of Object.entries(data)) {
              if (innerKey && innerValue) {
                where += `${addANDorOR()} ${innerKey} ${this.getLikeQuery(options.invert)} ?`
                args.push(innerValue)
              }
            }
            break
          }
        }
      }
    }

    let ret =
      (await this.db.query<T>(
        `${query} ${args.length > 0 ? where : ''} ORDER BY ${orderBy} ASC`,
        ...args.map((val) => val.replaceAll(' ', '%'))
      )) ?? []
    if ('artist' in options) {
      ret = ret.map((val) => {
        if ('artist_extra_info' in val && typeof val.artist_extra_info === 'string') {
          return {
            ...val,
            artist_extra_info: JSON.parse(val.artist_extra_info)
          }
        }
        return val
      })
    }

    return ret
  }

  /**
   * Get song matching the md5 hash
   * @param hash md5 hash
   * @returns Song
   */
  public getByHash(hash: string) {
    return this.getSongByOptions({
      song: {
        hash
      }
    })
  }

  /**
   * Update cover image of song by id
   * @param id id of song to update cover image
   * @param coverHigh high resolution cove image path
   * @param coverLow low resolution cove image path
   */
  public async updateSongCover(id: string, coverHigh: string, coverLow?: string) {
    await this.db.update(
      'allsongs',
      {
        song_coverPath_high: coverHigh,
        song_coverPath_low: coverLow
      },
      ['_id = ?', id]
    )
  }

  public async updateSongLyrics(id: string, lyrics: string) {
    await this.db.update(
      'allsongs',
      {
        lyrics
      },
      ['_id = ?', id]
    )
  }

  public async getAllPaths(): Promise<string[]> {
    return this.db.queryColumn('path', `SELECT path from allsongs`)
  }

  /* ============================= 
                ALBUMS
     ============================= */

  private async storeAlbum(album: Album): Promise<string> {
    let id: string | undefined
    if (album.album_name) {
      id = await this.db.queryFirstCell(
        `SELECT album_id FROM albums WHERE album_name = ? COLLATE NOCASE`,
        album.album_name.trim()
      )
      if (!id) {
        id = v4()
        await this.db.run(
          `INSERT INTO albums (album_id, album_name, album_coverPath_low, album_coverPath_high, album_artist) VALUES(?, ?, ?, ?, ?)`,
          id,
          album.album_name.trim(),
          album.album_coverPath_low,
          album.album_coverPath_high,
          album.album_artist
        )
      }
    }
    return id as string
  }

  /**
   * Updates album covers by song_id
   * @param songid id of the song belonging to the album whose cover is to be updated
   * @param coverHigh high resolution cover path
   * @param coverLow low resolution cover path
   */
  public async updateAlbumCovers(songid: string, coverHigh: string, coverLow?: string) {
    const { album_id } = (await this.db.queryFirstRowObject(
      `SELECT album as album_id FROM album_bridge WHERE song = ?`,
      songid
    )) as { album_id: string }
    if (album_id) {
      this.db.update('albums', { album_coverPath_high: coverHigh, album_coverPath_low: coverLow }, [
        'album_id = ?',
        album_id
      ])
    }
  }

  public async updateAlbum(album: Album) {
    if (album.album_id) {
      const oldAlbum = (
        await this.getEntityByOptions<Album>({
          album: {
            album_id: album.album_id
          }
        })
      )[0]

      const coverPath = await this.getCoverPath(oldAlbum?.album_coverPath_high ?? '', album.album_coverPath_high ?? '')
      album.album_coverPath_high = coverPath
      album.album_coverPath_low = coverPath

      if (coverPath && oldAlbum?.album_coverPath_high !== coverPath) {
        if (oldAlbum?.album_coverPath_high) {
          await this.removeFile(oldAlbum.album_coverPath_high)
        }

        if (oldAlbum?.album_coverPath_low) {
          await this.removeFile(oldAlbum.album_coverPath_low)
        }
      }

      this.db.updateWithBlackList('albums', album, ['album_id = ?', album.album_id], ['album_id', 'album_extra_info'])

      this.updateAlbumExtraInfo(album.album_id, album.album_extra_info)
    }
  }

  public async updateAlbumExtraInfo(id: string, info: Album['album_extra_info'], extension?: string) {
    let toUpdateInfo: Album['album_extra_info'] = JSON.parse(
      (await this.db.queryFirstCell<string>('SELECT album_extra_info from albums WHERE album_id = ?', id)) ?? '{}'
    )

    if (!toUpdateInfo || Object.keys(toUpdateInfo).length === 0) {
      toUpdateInfo = {
        extensions: {}
      }
    }

    if (extension) {
      if (toUpdateInfo.extensions && info) {
        toUpdateInfo['extensions'][extension] = info as Record<string, string>
      }
    } else {
      toUpdateInfo = { ...toUpdateInfo, ...info }
    }

    this.db.update('albums', { album_extra_info: JSON.stringify(toUpdateInfo) }, ['album_id = ?', id])
  }

  /**
   * Updates song count of all albums
   */
  public async updateSongCountAlbum() {
    for (const row of await this.db.query(`SELECT album_id FROM albums`)) {
      this.db.run(
        `UPDATE albums SET album_song_count = (SELECT count(id) FROM album_bridge WHERE album = ?) WHERE album_id = ?`,
        (row as Album).album_id,
        (row as Album).album_id
      )
    }
  }

  private async storeAlbumBridge(albumID: string, songID: string) {
    if (albumID) {
      const exists: number = await this.db.queryFirstCell(
        `SELECT COUNT(id) FROM album_bridge WHERE album = ? AND song = ?`,
        albumID,
        songID
      )
      if (exists === 0) {
        this.db.insert('album_bridge', { song: songID, album: albumID })
      }
    }
  }

  /* ============================= 
                GENRE
     ============================= */

  /**
   * Updates song count of all genres
   */
  public async updateSongCountGenre() {
    for (const row of await this.db.query(`SELECT genre_id FROM genres`)) {
      this.db.run(
        `UPDATE genres SET genre_song_count = (SELECT count(id) FROM genre_bridge WHERE genre = ?) WHERE genre_id = ?`,
        (row as Genre).genre_id,
        (row as Genre).genre_id
      )
    }
  }

  private async storeGenre(...genre: string[]) {
    const genreID: string[] = []
    if (genre) {
      for (const a of genre) {
        if (a) {
          const id: string = await this.db.queryFirstCell(
            `SELECT genre_id FROM genres WHERE genre_name = ? COLLATE NOCASE`,
            a
          )
          if (id) genreID.push(id)
          else {
            const id = v4()
            this.db.insert('genres', { genre_id: id, genre_name: a.trim() })
            genreID.push(id)
          }
        }
      }
    }
    return genreID
  }

  private async storeGenreBridge(genreID: string[], songID: string) {
    for (const i of genreID) {
      const exists = await this.db.queryFirstCell(
        `SELECT COUNT(id) FROM genre_bridge WHERE genre = ? AND song = ?`,
        i,
        songID
      )
      if (exists === 0) {
        this.db.insert('genre_bridge', { song: songID, genre: i })
      }
    }
  }

  /* ============================= 
                ARTISTS
     ============================= */

  /**
   * Updates artists details
   * artist_id and artist_name are not updated
   * artist is queried by artist_id
   * @param artist artist with updated details.
   *
   * @returns number of rows updated
   */
  public async updateArtists(artist: Artists) {
    if (artist) {
      const oldArtist = (
        await this.getEntityByOptions<Artists>({
          artist: {
            artist_id: artist.artist_id
          }
        })
      )[0]

      if (oldArtist) {
        const coverPath = await this.getCoverPath(oldArtist.artist_coverPath ?? '', artist.artist_coverPath ?? '')
        artist.artist_coverPath = coverPath

        this.db.updateWithBlackList(
          'artists',
          artist,
          ['artist_id = ?', artist.artist_id],
          ['artist_id', 'artist_extra_info']
        )

        if (oldArtist?.artist_coverPath) {
          await this.removeFile(oldArtist.artist_coverPath)
        }

        this.updateArtistExtraInfo(artist.artist_id, artist.artist_extra_info)
      }
    }
  }

  private async storeArtists(...artists: Artists[]): Promise<string[]> {
    const artistID: string[] = []
    for (const a of artists) {
      if (a.artist_name) {
        const sanitizedName = sanitizeArtistName(a.artist_name)

        let id: string = await this.db.queryFirstCell(
          `SELECT artist_id FROM artists WHERE sanitized_artist_name = ? OR artist_name = ? COLLATE NOCASE`,
          sanitizedName,
          sanitizedName
        )
        if (id) {
          artistID.push(id)
          const existingArtist = await this.db.queryFirstRow<Artists>(
            `SELECT * FROM artists WHERE artist_id = ? COLLATE NOCASE`,
            id
          )

          if (existingArtist) {
            if (a.artist_mbid) {
              if (!existingArtist.artist_mbid) {
                this.db.update('artists', a.artist_mbid, ['artist_id = ?', id])
              }

              if (!existingArtist.artist_coverPath && a.artist_coverPath) {
                this.db.update('artists', a.artist_coverPath, ['artist_id = ?', id])
              }
            }
          }
        } else {
          id = v4()
          this.db.insert('artists', { artist_id: id, artist_name: a.artist_name, sanitized_artist_name: sanitizedName })
          artistID.push(id)
        }

        await this.updateArtistExtraInfo(id, a.artist_extra_info ?? {})
      }
    }
    return artistID
  }

  public async updateArtistExtraInfo(id: string, info: Artists['artist_extra_info'], extension?: string) {
    let toUpdateInfo: Artists['artist_extra_info'] = JSON.parse(
      (await this.db.queryFirstCell<string>('SELECT artist_extra_info from artists WHERE artist_id = ?', id)) ?? '{}'
    )

    if (!toUpdateInfo || Object.keys(toUpdateInfo).length === 0) {
      toUpdateInfo = {
        youtube: {
          channel_id: ''
        },
        spotify: {
          artist_id: ''
        },
        extensions: {}
      }
    }

    if (extension) {
      if (toUpdateInfo.extensions && info) {
        toUpdateInfo['extensions'][extension] = info as Record<string, string>
      }
    } else {
      toUpdateInfo = { ...toUpdateInfo, ...info }
    }

    this.db.update('artists', { artist_extra_info: JSON.stringify(toUpdateInfo) }, ['artist_id = ?', id])
  }

  private async storeArtistBridge(artistID: string[], songID: string) {
    for (const i of artistID) {
      const exists = await this.db.queryFirstCell(
        `SELECT COUNT(id) FROM artist_bridge WHERE artist = ? AND song = ?`,
        i,
        songID
      )
      if (exists === 0) {
        this.db.insert('artist_bridge', { song: songID, artist: i })
      }
    }
  }

  /**
   * Gets default cover for artist
   * Queries the albums belonging to songs by the artist for cover image
   * @param id of artist whose default cover image is required
   * @returns high resolution cover image for artist
   */
  public async getDefaultCoverByArtist(id: string) {
    const artist_cover = this.db.queryFirstCell(`SELECT artist_coverPath from artists WHERE artist_id = ?`, id)
    if (artist_cover) {
      return artist_cover
    }

    const album_cover: marshaledSong = await this.db.queryFirstCell(
      `SELECT album_coverPath_high from albums WHERE album_id = (SELECT album FROM album_bridge WHERE song = (SELECT song FROM artist_bridge WHERE artist = ?))`,
      id
    )

    if (album_cover) {
      return album_cover
    }

    const song_cover = this.db.queryFirstCell(
      `SELECT song_coverPath_high from allsongs WHERE _id = (SELECT song FROM artist_bridge WHERE artist = ?)`,
      id
    )

    return song_cover
  }

  /**
   * Updates song count of all genres
   */
  public async updateSongCountArtists() {
    for (const row of await this.db.query(`SELECT artist_id FROM artists`)) {
      this.db.run(
        `UPDATE artists SET artist_song_count = (SELECT count(id) FROM artist_bridge WHERE artist = ?) WHERE artist_id = ?`,
        (row as Artists).artist_id,
        (row as Artists).artist_id
      )
    }
  }

  /* ============================= 
                PLAYLISTS
     ============================= */

  private notifyExtensionHostPlaylistChanged(added: boolean, playlist: Playlist[]) {
    if (playlist.length > 0) {
      getExtensionHostChannel().sendExtraEvent({
        type: added ? 'playlistAdded' : 'playlistRemoved',
        data: [playlist]
      })
    }
  }

  /**
   * Creates playlist
   * @param name name of playlist
   * @param desc description of playlist
   * @param imgSrc cover image of playlist
   * @returns playlist id after creation
   */
  public async createPlaylist(playlist: Partial<Playlist>): Promise<string> {
    const id = playlist.playlist_id ?? v4()

    const playlistToInsert: Playlist = {
      playlist_name: playlist.playlist_name ?? 'New Playlist',
      playlist_desc: playlist.playlist_desc,
      playlist_id: id,
      playlist_song_count: playlist.playlist_song_count ?? 0,
      playlist_path: playlist.playlist_path,
      playlist_coverPath: playlist.playlist_coverPath,
      extension: playlist.extension,
      icon: playlist.icon
    }

    if (playlist.playlist_path) {
      const id: string = await this.db.queryFirstCell(
        `SELECT playlist_id FROM playlists WHERE playlist_path = ?`,
        playlist.playlist_path
      )
      if (id) return id
    }

    await this.db.insert('playlists', playlistToInsert)

    this.notifyExtensionHostPlaylistChanged(true, [playlistToInsert])
    return id
  }

  public async getPlaylistByPath(filePath: string): Promise<Playlist[]> {
    return this.getEntityByOptions({
      playlist: {
        playlist_path: filePath
      }
    })
  }

  public async updatePlaylist(playlist: Partial<Playlist>) {
    const oldPlaylist = (
      await this.getEntityByOptions<Playlist>({ playlist: { playlist_id: playlist.playlist_id } })
    )[0]

    const coverPath = await this.getCoverPath(oldPlaylist.playlist_coverPath ?? '', playlist.playlist_coverPath ?? '')
    playlist.playlist_coverPath = coverPath

    this.db.updateWithBlackList('playlists', playlist, ['playlist_id = ?', playlist.playlist_id], ['playlist_id'])

    if (oldPlaylist?.playlist_coverPath) {
      await this.removeFile(oldPlaylist.playlist_coverPath)
    }
  }

  /**
   * Updates playlist cover path
   * @param playlist_id id of playlist whose cover is to be updated
   * @param coverPath hig resolution cover path
   */
  public updatePlaylistCoverPath(playlist_id: string, coverPath: string) {
    this.db.update('playlists', { playlist_coverPath: coverPath }, ['playlist_id = ?', playlist_id])
  }

  private async isPlaylistCoverExists(playlist_id: string) {
    return !!(
      (
        await this.db.query(`SELECT playlist_coverPath FROM playlists WHERE playlist_id = ?`, playlist_id)
      )[0] as Playlist
    )?.playlist_coverPath
  }

  /**
   * Adds songs to playlist
   * @param playlist_id id of playlist where songs are to be added
   * @param songs songs which are to be added to playlist
   */
  public async addToPlaylist(playlist_id: string, ...songs: Song[]) {
    // TODO: Regenerate cover instead of using existing from song
    let coverExists = await this.isPlaylistCoverExists(playlist_id)

    const stored = await this.store(...songs.map((val) => ({ ...val, showInLibrary: false })))

    for (const s of stored) {
      if (!coverExists && playlist_id !== 'favorites_playlist') {
        if (s.album?.album_coverPath_high) {
          this.updatePlaylistCoverPath(playlist_id, s.album.album_coverPath_high)
          coverExists = true
        }
      }
      this.db.insert('playlist_bridge', { playlist: playlist_id, song: s._id })
    }
    this.updateSongCountPlaylists()
  }

  /**
   * Removes song from playlist
   * @param playlist id of playlist from which song is to be removed
   * @param songs songs which are to be removed
   */
  public async removeFromPlaylist(playlist: string, ...songs: Song[]) {
    for (const s of songs.map((val) => val._id)) {
      await this.db.delete('playlist_bridge', { playlist: playlist, song: s })
    }
    this.updateSongCountPlaylists()
  }

  /**
   * Updates song count of all playlists
   */
  public async updateSongCountPlaylists() {
    for (const row of await this.db.query(`SELECT playlist_id FROM playlists`)) {
      await this.db.run(
        `UPDATE playlists SET playlist_song_count = (SELECT count(id) FROM playlist_bridge WHERE playlist = ?) WHERE playlist_id = ?`,
        (row as Playlist).playlist_id,
        (row as Playlist).playlist_id
      )
    }
  }

  /**
   * Removes playlist
   * @param playlists playlists to be removed
   */
  public async removePlaylist(...playlists: Playlist[]) {
    for (const playlist of playlists) {
      const playlist_id = playlist.playlist_id
      await this.db.delete('playlist_bridge', { playlist: playlist_id })
      await this.db.delete('playlists', { playlist_id: playlist_id })
    }

    this.notifyExtensionHostPlaylistChanged(false, playlists)
  }

  private async removeFile(src: string) {
    if (!this.isCoverInUseAfterRemoval(src)) {
      await fsP.rm(src, { force: true })
    }
  }

  private async isCoverInUseAfterRemoval(coverPath: string) {
    const tableMap = [
      { table: 'allsongs', columns: ['song_coverPath_high', 'song_coverPath_low'] },
      { table: 'artists', columns: ['artist_coverPath'] },
      { table: 'albums', columns: ['album_coverPath_high', 'album_coverPath_low'] },
      { table: 'playlists', columns: ['playlist_coverPath'] }
    ]

    for (const val of tableMap) {
      const argMap: string[] = Array(val.columns.length).fill(coverPath)
      const c = await this.db.queryFirstCell<number>(
        `SELECT count(*) FROM ${val.table} WHERE ${val.columns.map((val) => `${val} = ?`).join(' OR ')}`,
        ...argMap
      )

      if (c && c > 0) {
        console.debug('Got cover', coverPath, 'usage in', val.table, c, 'times')
        return true
      }
    }

    return false
  }

  /* ============================= 
                Analytics
     ============================= */

  public async incrementPlayCount(song_id: string) {
    let playCount = await this.db.queryFirstCell<number>(`SELECT play_count FROM analytics WHERE song_id = ?`, song_id)
    if (isEmpty(playCount)) {
      await this.db.insert('analytics', { id: v4(), song_id, play_count: 0, play_time: 0 })
      playCount = 0
    }

    this.db.update('analytics', { play_count: playCount + 1 }, { song_id })
  }

  public async getPlayCount(...song_id: string[]) {
    let res: { song_id: string; play_count: number; play_time: number }[] = []

    if (song_id.length > 0) {
      const where = song_id.map((val) => `'${val}'`).join(', ')
      res = await this.db.query(`SELECT song_id, play_count, play_time FROM analytics WHERE song_id in (${where})`)
    } else {
      res = await this.db.query(`SELECT song_id, play_count, play_time FROM analytics`)
    }
    return Object.assign(
      {},
      ...res.map((val) => ({ [val.song_id]: { playCount: val.play_count, playTime: val.play_time } }))
    )
  }

  public async incrementPlayTime(song_id: string, duration: number) {
    let playTime = await this.db.queryFirstCell<number>(`SELECT play_time FROM analytics WHERE song_id = ?`, song_id)
    if (isEmpty(playTime)) {
      await this.db.insert('analytics', { id: v4(), song_id, play_count: 0, play_time: duration })
      playTime = 0
    }

    this.db.update('analytics', { play_time: playTime + duration }, { song_id })
  }

  /* ============================= 
                Destructive
     ============================= */

  public async cleanDb() {
    const tables = ['album', 'artist', 'genre']
    const pathsToRemove: (string | undefined)[] = []

    for (const table of tables) {
      const data: (Album | Artists | Genre)[] = await this.db.query(
        `SELECT * from ${table}s as t1 LEFT JOIN ${table}_bridge t2 ON t1.${table}_id = t2.${table} WHERE t2.${table} IS NULL`
      )

      for (const d of data) {
        if (isAlbum(d)) {
          pathsToRemove.push(d.album_coverPath_high, d.album_coverPath_low)
        }

        if (isArtist(d)) {
          pathsToRemove.push(d.artist_coverPath)
        }

        this.db.delete(`${table}s`, {
          [`${table}_id`]: (d as Record<string, string>)[`${table}_id`]
        })
      }
    }

    const promises: Promise<void>[] = []
    for (const p of pathsToRemove) {
      if (p) promises.push(this.removeFile(p))
    }

    await Promise.all(promises)
  }
}<|MERGE_RESOLUTION|>--- conflicted
+++ resolved
@@ -273,7 +273,6 @@
             oldSong.song_coverPath_high ?? '',
             song.song_coverPath_high ?? ''
           )
-<<<<<<< HEAD
 
           if (song.song_coverPath_low && song.song_coverPath_low !== song.song_coverPath_high) {
             const finalCoverPathLow = await this.getCoverPath(
@@ -281,15 +280,6 @@
               song.song_coverPath_low ?? ''
             )
 
-=======
-
-          if (song.song_coverPath_low && song.song_coverPath_low !== song.song_coverPath_high) {
-            const finalCoverPathLow = await this.getCoverPath(
-              oldSong.song_coverPath_low ?? '',
-              song.song_coverPath_low ?? ''
-            )
-
->>>>>>> 513a3fca
             marshalled.song_coverPath_high = finalCoverPathHigh
             marshalled.song_coverPath_low = finalCoverPathLow
           }
