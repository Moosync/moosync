--- conflicted
+++ resolved
@@ -7,7 +7,6 @@
       "albums": "Album",
       "artists": "Artisti",
       "genre": "Generi",
-<<<<<<< HEAD
       "explore": "Esplora",
       "paths": "Paths",
       "themes": "Themes",
@@ -15,9 +14,6 @@
       "system": "System",
       "logs": "Logs",
       "keybinds": "Keybinds"
-=======
-      "explore": "Esplora"
->>>>>>> d37e4af2
     }
   },
   "topbar": {
@@ -84,12 +80,8 @@
       "showHidden": "Mostra brani nascosti",
       "hideHidden": "Nascondi brani nascosti"
     },
-<<<<<<< HEAD
     "moreInfo": "Più informazioni",
     "incorrectPlayback": "Incorrect playback?"
-=======
-    "moreInfo": "Più informazioni"
->>>>>>> d37e4af2
   },
   "providers": {
     "youtube": "YouTube",
@@ -237,16 +229,12 @@
       "clear_preferences_button": "Conferma",
       "jukebox": {
         "pin": "Perno modalità Jukebox",
-<<<<<<< HEAD
-        "pin_tooltip": "This pin will be required to exit Jukebox Mode. Should be numeric.",
+        "pin_tooltip": "Il pin Tis sarà necessario per uscire dalla modalità Jukebox. Dovrebbe essere numerico.",
         "optionalFields": "Button visibility",
         "optionalFields_tooltip": "Toggle optional buttons to show in Jukebox mode",
         "optional_skip": "Track Skip buttons",
         "optional_shuffle": "Shuffle button",
         "optional_repeat": "Repeat button"
-=======
-        "pin_tooltip": "Il pin Tis sarà necessario per uscire dalla modalità Jukebox. Dovrebbe essere numerico."
->>>>>>> d37e4af2
       },
       "lyrics": {
         "title": "Fornitori di testi",
