{
  "sidebar": {
    "tabs": {
      "queue": "Fila",
      "allSongs": "Todas as Músicas",
      "playlists": "Playlists",
      "albums": "Álbuns",
      "artists": "Artistas",
      "genre": "Gêneros",
<<<<<<< HEAD
      "explore": "Explorar",
      "paths": "Paths",
      "themes": "Themes",
      "extensions": "Extensions",
      "system": "System",
      "logs": "Logs",
      "keybinds": "Keybinds"
=======
      "explore": "Explorar"
>>>>>>> d37e4af2
    }
  },
  "topbar": {
    "searchPlaceholder": "Pesquisar...",
    "noResultsFound": "Nenhum resultado foi encontrado"
  },
  "pages": {
    "playlists": "Playlists",
    "albums": "Álbuns",
    "artists": "Artistas",
    "genres": "Gêneros",
    "explore": "Explorar"
  },
  "songView": {
    "details": {
      "songCount": "{count} música | {count} músicas"
    },
    "songList": {
      "topbar": {
        "searchPlaceholder": "Pesquisar..."
      }
    }
  },
  "buttons": {
    "playSingle": "Reproduzir {title}",
    "addToQueue": "Adicionar {title} à fila",
    "addToLibrary": "Adicionar {title} à biblioteca",
    "playRandom": "Tocar 100 músicas aleatórias"
  },
  "loading": "Carregando...",
  "contextMenu": {
    "sort": {
      "title": "Título",
      "album": "Álbum",
      "artist": "Artista",
      "genre": "Gênero",
      "date_added": "Data de adição",
      "provider": "Provedor",
      "playCount": "Contagem de reprodução"
    },
    "playlist": {
      "new": "Nova playlist",
      "addFromURL": "Importar a partir da URL",
      "remove": "Remover playlist",
      "export": "Exportar playlist",
      "add": "Adicionar à Playlist",
      "save": "Adicionar à biblioteca"
    },
    "song": {
      "addFromURL": "Adicionar a partir da URL",
      "playNow": "Reproduzir Agora",
      "playNext": "Reproduzir Próxima",
      "clearAndPlay": "Limpar fila e reproduzir",
      "addToQueue": "Adicionar a fila",
      "moveToTop": "Mover para o início",
      "moveToBottom": "Mover para o fim",
      "moveManually": "Mover manualmente",
      "manualIndex": "Definir índice da música",
      "remove": "Remover da Biblioteca",
      "add": "Adicionar música à biblioteca | Adicionar músicas à biblioteca",
      "removeFromPlaylist": "Remover da playlist",
      "hideFromLibrary": "Ocultar da biblioteca",
      "showInLibrary": "Mostrar na biblioteca",
      "showHidden": "Mostrar músicas ocultas",
      "hideHidden": "Ocultar músicas ocultas"
    },
<<<<<<< HEAD
    "moreInfo": "Mais informações",
    "incorrectPlayback": "Incorrect playback?"
=======
    "moreInfo": "Mais informações"
>>>>>>> d37e4af2
  },
  "providers": {
    "youtube": "YouTube",
    "spotify": "Spotify",
    "invidious": "Invidious",
    "lastfm": "LastFM"
  },
  "save": "Salvar",
  "cancel": "Cancelar",
  "settings": {
    "paths": {
      "songDirectories": "Diretórios de músicas",
      "songDirectories_tooltip": "Diretórios onde todas as suas músicas locais são armazenadas",
      "songDirectories_exclude": "Diretórios na lista negra",
      "songDirectories_exclude_tooltip": "As músicas nestes diretórios não seriam escaneadas",
      "addFolder": "Adicionar pasta...",
      "remove": "Remover",
      "artworkPath": "Caminho da Arte Baixada",
      "artworkPath_tooltip": "Diretório onde as artes baixadas são armazenadas",
      "thumbnailPath": "Caminho da Miniatura Baixada",
      "thumbnailPath_tooltip": "Diretório onde as miniaturas geradas são armazenadas",
      "splitter": "Padrão de divisão do nome do artista",
      "splitter_tooltip": "Regex para dividir nomes de artistas. Deixe em branco para desativar a divisão."
    },
    "themes": {
      "songView": "Visualização de músicas",
      "songView_tooltip": "Personalizar aparência da lista de músicas",
      "songView_classic": "Clássico",
      "songView_compact": "Compacto",
      "themes": "Temas",
      "themes_tooltip": "Personalizar cores",
      "themes_default": "Padrão",
      "createTheme": "Novo tema",
      "importTheme": "Importar tema",
      "newTheme": {
        "name": "Nome do Tema",
        "author": "Autor",
        "colors": "Cores",
        "colors_tooltip": "Altere as cores para personalizar a Interface"
      },
      "primary": "Principal",
      "secondary": "Secundária",
      "tertiary": "Terciária",
      "textPrimary": "Texto primário",
      "textSecondary": "Texto Secundário",
      "textInverse": "Texto Inverso",
      "accent": "Realce",
      "divider": "Divisor",
      "import_button": "Importar"
    },
    "extensions": {
      "extensions": "Extensões",
      "extensions_tooltip": "Lista de todas as extensões instaladas",
      "discover": "Descobrir",
      "install": "Instalar a partir de um arquivo",
      "remove": "Remover"
    },
    "system": {
      "systemSettings": {
        "title": "Configurações do Sistema",
        "systemStartup": "Iniciar na inicialização do sistema",
        "minimizeTray": "Minimizar para a Área de Notificação quando Fechar",
        "hardwareAcceleration": "Habilitar a aceleração de hardware por GPU",
        "watchFileChanges": "Verificar por mudanças nos diretórios de músicas",
        "enableJukeboxMode": "Ativar alternância para o modo Jukebox"
      },
      "systemSettings_tooltip": "Configurações relacionadas ao seu sistema",
      "audioSettings": {
        "title": "Configurações de Áudio",
        "gaplessPlayback": "Remover intervalo sempre que possível",
        "sponsorBlock": "Usar o SponsorBlock para pular automaticamente para a parte destacada das músicas do YouTube"
      },
      "audioSettings_tooltip": "Configurações relacionadas à reprodução de áudio",
      "invidiousUrlUnsupported": "Esta URL não suporta a API do Invidious",
      "invidious_tooltip": "Instância do Invidious para usar em vez do YouTube",
      "restartApp": "Reiniciar o Moosync",
      "zoom": "Fator de Zoom (Beta)",
      "zoom_tooltip": "Zoom das janelas em percentagem. Isso pode quebrar a interface do usuário.",
      "spotify": {
        "client_id": "\"Client ID\" do Spotify",
        "client_id_tooltip": "\"Client ID\" do Spotify é necessário para acessar o Spotify. Clique para saber mais",
        "client_secret": "\"Client Secret\" do Spotify",
        "client_secret_tooltip": "\"Client Secret\" do Spotify é necessário para acessar o Spotify. Clique para saber mais",
        "autoFetchButton": "Obter detalhes do Spotify automaticamente",
        "autoFetchPreTitle": "Obter",
        "autoFetchTitle": "\"ClientID\" e \"Secret\"",
        "autoFetchDisclaimer": "Uma janela será aberta onde você será solicitado a fazer login na sua conta do Spotify. Após o login, não clique em nenhum lugar, pois todo o processo será automatizado",
        "openWindow": "Abrir Janela",
        "title": "Configurações do Spotify",
        "tooltip": "Opções para alterar o comportamento da reprodução do spotify",
        "librespotEnable": "Usar librespot (Requer Assinatura Premium do Spotify)",
        "username": "Nome de usuário do Spotify",
        "username_tooltip": "Seu nome de usuário do Spotify. Geralmente seu e-mail",
        "password": "Senha do Spotify",
        "password_tooltip": "Sua senha spotify. Pode ser necessário definir uma nas configurações do Spotify",
        "librespot": {
          "title": "Opções do Librespot",
          "tooltip": "Opções para alterar o comportamento do librespot",
          "useSpotifyCanvas": "Mostrar tela de video do spotify em segundo plano",
          "useLibrespotPlayback": "Usar librespot para reprodução de músicas"
        }
      },
      "youtube": {
        "client_id": "Seu ID de Cliente do YouTube",
        "client_secret": "Sua chave secreta de cliente do YouTube",
        "client_id_tooltip": "O ID de cliente do YouTube é necessário para fazer login no YouTube. Clique para saber mais",
        "client_secret_tooltip": "Sua chave secreta de cliente do YouTube é necessária para fazer login no Youtube. Clique para saber mais"
      },
      "lastfm": {
        "client_id": "Chave da Api LastFM",
        "client_secret": "Chave secreta do LastFM"
      },
      "youtubeAlternative": {
        "title": "Serviços alternativos do YouTube",
        "tooltip": "Obtenha dados do YouTube através de um provedor de terceiros",
        "useYoutube": "Usar serviços padrão do YouTube",
        "useInvidious": "Usar Serviços Invidious",
        "usePiped": "Usar serviços Piped",
        "piped": {
          "url": "Instância Piped",
          "url_tooltip": "URL da instância Piped para usar",
          "username": "Nome de usuário",
          "username_tooltip": "Seu nome de usuário piped na instância selecionada",
          "password": "Senha",
          "password_tooltip": "Sea senha piped na instância selecionada"
        },
        "invidious": {
          "url": "Instâncias do Invidious",
          "url_tooltip": "URL da instância Invidious a ser usada",
          "options": "Opções avançadas do Invidious",
          "options_tooltip": "Opções para controlar a reprodução Invidious",
          "always_proxy": "Sempre reproduza o áudio do proxy Invidious em vez do Google video"
        },
        "youtube": {
          "options": "Opções avançadas do YouTube",
          "options_tooltip": "Opções para controlar a reprodução no YouTube",
          "useEmbeds": "Use incorporações do YouTube para reproduzir áudio do YouTube"
        }
      },
      "language": "Idioma",
      "language_tooltip": "Mudar a linguagem da interface",
      "clearPreferences": "Redefinir para o padrão",
      "clear_preferences_title": "Redefinir para o padrão?",
      "clear_preferences": "Tem certeza que deseja redefinir tudo para o padrão? O aplicativo será reiniciado após você redefinir.",
      "clear_preferences_button": "Confirmar",
      "jukebox": {
        "pin": "Pin do modo Jukebox",
<<<<<<< HEAD
        "pin_tooltip": "This pin will be required to exit Jukebox Mode. Should be numeric.",
        "optionalFields": "Button visibility",
        "optionalFields_tooltip": "Toggle optional buttons to show in Jukebox mode",
        "optional_skip": "Track Skip buttons",
        "optional_shuffle": "Shuffle button",
        "optional_repeat": "Repeat button"
=======
        "pin_tooltip": "Este pin será necessário para sair do modo Jukebox. Deve ser numérico."
>>>>>>> d37e4af2
      },
      "lyrics": {
        "title": "Provedores de letras",
        "tooltip": "Selecione quais provedores de letras serão usados para pesquisar letras",
        "az_lyrics": "Usar AZLyrics",
        "google_lyrics": "Buscar letras no Google"
      },
      "queueSettings": {
        "title": "Configurações da fila",
        "tooltip": "Opções para ajustar o comportamento da fila de músicas",
        "clearQueue": "Limpar fila antes de adicionar uma playlist"
      },
      "scrobble": {
        "provider_toggle": {
          "title": "Lista de permissões do Scrobble",
          "tooltip": "Habilite provedores cujas músicas você deseja que sejam scrobbladas"
        }
      },
      "volumePersistMode": {
        "title": "Volume behavior",
        "tooltip": "Change the way volume slider behaves",
        "noPersist": "Normal behavior",
        "persistSeparateVolumes": "Remember separate volume for each provider",
        "persistClampVolume": "Manually adjust volume range for each provider"
      }
    },
    "logs": {
      "logSettings": "Ajustes do Registro",
      "level": "Nível",
      "process": "Processo",
      "filterMessage": "Filtrar Mensagem"
    }
  }
}<|MERGE_RESOLUTION|>--- conflicted
+++ resolved
@@ -7,7 +7,6 @@
       "albums": "Álbuns",
       "artists": "Artistas",
       "genre": "Gêneros",
-<<<<<<< HEAD
       "explore": "Explorar",
       "paths": "Paths",
       "themes": "Themes",
@@ -15,9 +14,6 @@
       "system": "System",
       "logs": "Logs",
       "keybinds": "Keybinds"
-=======
-      "explore": "Explorar"
->>>>>>> d37e4af2
     }
   },
   "topbar": {
@@ -84,12 +80,8 @@
       "showHidden": "Mostrar músicas ocultas",
       "hideHidden": "Ocultar músicas ocultas"
     },
-<<<<<<< HEAD
     "moreInfo": "Mais informações",
     "incorrectPlayback": "Incorrect playback?"
-=======
-    "moreInfo": "Mais informações"
->>>>>>> d37e4af2
   },
   "providers": {
     "youtube": "YouTube",
@@ -237,16 +229,12 @@
       "clear_preferences_button": "Confirmar",
       "jukebox": {
         "pin": "Pin do modo Jukebox",
-<<<<<<< HEAD
-        "pin_tooltip": "This pin will be required to exit Jukebox Mode. Should be numeric.",
+        "pin_tooltip": "Este pin será necessário para sair do modo Jukebox. Deve ser numérico.",
         "optionalFields": "Button visibility",
         "optionalFields_tooltip": "Toggle optional buttons to show in Jukebox mode",
         "optional_skip": "Track Skip buttons",
         "optional_shuffle": "Shuffle button",
         "optional_repeat": "Repeat button"
-=======
-        "pin_tooltip": "Este pin será necessário para sair do modo Jukebox. Deve ser numérico."
->>>>>>> d37e4af2
       },
       "lyrics": {
         "title": "Provedores de letras",
