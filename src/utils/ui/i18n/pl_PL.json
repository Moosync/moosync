{
  "sidebar": {
    "tabs": {
      "queue": "Kolejka",
      "allSongs": "Wszystkie utwory",
      "playlists": "Listy odtwarzania",
      "albums": "Albumy",
      "artists": "Artyści",
      "genre": "Genres",
<<<<<<< HEAD
      "explore": "Przeglądaj",
      "paths": "Paths",
      "themes": "Themes",
      "extensions": "Extensions",
      "system": "System",
      "logs": "Logs",
      "keybinds": "Keybinds"
=======
      "explore": "Przeglądaj"
>>>>>>> d37e4af2
    }
  },
  "topbar": {
    "searchPlaceholder": "Szukaj...",
    "noResultsFound": "Nie znaleziono wyników"
  },
  "pages": {
    "playlists": "Listy odtwarzania",
    "albums": "Albumy",
    "artists": "Artyści",
    "genres": "Genres",
    "explore": "Przeglądaj"
  },
  "songView": {
    "details": {
      "songCount": "{count} utwór | {count} utwór"
    },
    "songList": {
      "topbar": {
        "searchPlaceholder": "Szukaj..."
      }
    }
  },
  "buttons": {
    "playSingle": "Zagraj {title}",
    "addToQueue": "Dodaj {title} do kolejki",
    "addToLibrary": "Dodaj {title} do biblioteki",
    "playRandom": "Odtwórz 100 losowych utworów"
  },
  "loading": "Ładowanie...",
  "contextMenu": {
    "sort": {
      "title": "Rozporządzenie Rady (EWG) nr 2658/87 z dnia 23 lipca 1987 r. w sprawie nomenklatury taryfowej i statystycznej oraz w sprawie Wspólnej Taryfy Celnej (Dz.U. L 256 z 7.9.1987, s. 1).",
      "album": "Album",
      "artist": "Artysta",
      "genre": "Rodzaj",
      "date_added": "Data dodania",
      "provider": "Dostawca",
      "playCount": "Liczba odtworzeń"
    },
    "playlist": {
      "new": "Nowa playlista",
      "addFromURL": "Importuj z URL",
      "remove": "Usuń listę odtwarzania",
      "export": "Eksportuj playlistę",
      "add": "Dodaj do playlisty",
      "save": "Dodaj do biblioteki"
    },
    "song": {
      "addFromURL": "Dodaj z adresu URL",
      "playNow": "Zagraj teraz",
      "playNext": "Odtwórz następny",
      "clearAndPlay": "Wyczyść kolejkę i zagraj",
      "addToQueue": "Dodaj do kolejki",
      "moveToTop": "Przenieś na górę",
      "moveToBottom": "Przenieś na dół",
      "moveManually": "Przenieś ręcznie",
      "manualIndex": "Ustaw indeks utworu",
      "remove": "Usuń z biblioteki",
      "add": "Dodaj utwór do biblioteki | Dodaj utwór do biblioteki",
      "removeFromPlaylist": "Usuń z listy odtwarzania",
      "hideFromLibrary": "Ukryj z biblioteki",
      "showInLibrary": "Pokaż w bibliotece",
      "showHidden": "Pokaż ukryte utwory",
      "hideHidden": "Ukryj ukryte utwory"
    },
<<<<<<< HEAD
    "moreInfo": "Więcej informacji",
    "incorrectPlayback": "Incorrect playback?"
=======
    "moreInfo": "Więcej informacji"
>>>>>>> d37e4af2
  },
  "providers": {
    "youtube": "YouTube",
    "spotify": "Spotify",
    "invidious": "Inny",
    "lastfm": "LastFM"
  },
  "save": "Zapisz",
  "cancel": "Anuluj",
  "settings": {
    "paths": {
      "songDirectories": "Katalogi utworów",
      "songDirectories_tooltip": "Katalogi, w których przechowywana jest cała twoja lokalna muzyka",
      "songDirectories_exclude": "Katalogi na czarnej liście",
      "songDirectories_exclude_tooltip": "Utwory w tych katalogach nie będą skanowane",
      "addFolder": "Dodaj folder...",
      "remove": "Usuń",
      "artworkPath": "Ścieżka do pobranych prac",
      "artworkPath_tooltip": "Katalog, w którym przechowywane są pobrane prace",
      "thumbnailPath": "Ścieżka do pobranych miniatur",
      "thumbnailPath_tooltip": "Katalog, w którym generowane miniatury są przechowywane",
      "splitter": "Wzór podziału nazwy artysty",
      "splitter_tooltip": "Regex, aby podzielić nazwy artysty. Pozostaw puste, aby wyłączyć dzielenie."
    },
    "themes": {
      "songView": "Widok utworów",
      "songView_tooltip": "Dostosuj wygląd listy utworów",
      "songView_classic": "Klasyczny",
      "songView_compact": "Kompaktowy",
      "themes": "Motywy",
      "themes_tooltip": "Dostosuj kolory",
      "themes_default": "Domyślny",
      "createTheme": "Nowy motyw",
      "importTheme": "Importuj motyw",
      "newTheme": {
        "name": "Nazwa motywu",
        "author": "Autor",
        "colors": "Kolory",
        "colors_tooltip": "Zmień kolory, aby dostosować interfejs"
      },
      "primary": "Podstawowy",
      "secondary": "Drugorzędny",
      "tertiary": "Wyżynne",
      "textPrimary": "Tekst podstawowy",
      "textSecondary": "Drugi tekst",
      "textInverse": "Tekst odwrotny",
      "accent": "Akcent",
      "divider": "Dystrybucja",
      "import_button": "Importuj"
    },
    "extensions": {
      "extensions": "Rozszerzenia",
      "extensions_tooltip": "Lista wszystkich zainstalowanych rozszerzeń",
      "discover": "Odkryj",
      "install": "Instaluj z pliku",
      "remove": "Usuń"
    },
    "system": {
      "systemSettings": {
        "title": "Ustawienia systemowe",
        "systemStartup": "Uruchom aplikację przy starcie systemu",
        "minimizeTray": "Minimalizuj do zasobnika po zamknięciu",
        "hardwareAcceleration": "Użyj akceleracji sprzętowej GPU",
        "watchFileChanges": "Obejrzyj katalogi muzyczne dla zmian",
        "enableJukeboxMode": "Włącz przełączanie w trybie Jukebox"
      },
      "systemSettings_tooltip": "Ustawienia powiązane z Twoim systemem",
      "audioSettings": {
        "title": "Ustawienia audio",
        "gaplessPlayback": "Użyj bez przerw odtwarzania, gdy tylko jest to możliwe",
        "sponsorBlock": "Użyj SponsorBlock, aby automatycznie pominąć podświetloną część utworu YouTube"
      },
      "audioSettings_tooltip": "Ustawienia powiązane z odtwarzaniem dźwięku",
      "invidiousUrlUnsupported": "Ten adres URL nie obsługuje Invidious API",
      "invidious_tooltip": "Podejrzana instancja do użycia zamiast Youtube",
      "restartApp": "Uruchom ponownie Moosync",
      "zoom": "Współczynnik powiększenia (beta)",
      "zoom_tooltip": "Powiększenie okien w procentach. Może to zniszczyć interfejs użytkownika.",
      "spotify": {
        "client_id": "Identyfikator klienta Spotify",
        "client_id_tooltip": "Wymagany identyfikator klienta Spotify aby zalogować się do Spotify. Kliknij, aby dowiedzieć się więcej",
        "client_secret": "Sekret klienta Spotify",
        "client_secret_tooltip": "Wymagany sekret Spotify klienta aby zalogować się do Spotify. Kliknij, aby dowiedzieć się więcej",
        "autoFetchButton": "Automatycznie pobierz szczegóły Spotify",
        "autoFetchPreTitle": "Pobierz",
        "autoFetchTitle": "Identyfikator klienta i sekret",
        "autoFetchDisclaimer": "Okienko zostanie teraz otwarte, gdzie zostaniesz poproszony o zalogowanie się na swoje konto Spotify. Po zalogowaniu proszę nie klikaj nigdzie , ponieważ cały proces będzie zautomatyzowany",
        "openWindow": "Otwórz okno",
        "title": "Ustawienia Spotify",
        "tooltip": "Opcje, aby zmienić zachowanie odtwarzacza spotify",
        "librespotEnable": "Użyj librespot (Spotify Premium wymagane)",
        "username": "Nazwa użytkownika Spotify",
        "username_tooltip": "Twoja spotify nazwa użytkownika. Zwykle Twój e-mail",
        "password": "Hasło Spotify",
        "password_tooltip": "Twoje hasło spotify. Być może będziesz musiał ustawić je w ustawieniach w Spotify",
        "librespot": {
          "title": "Opcje Librespot",
          "tooltip": "Opcje zmiany zachowania librespot",
          "useSpotifyCanvas": "Pokaż płótno spotify w tle",
          "useLibrespotPlayback": "Użyj librespot do odtwarzania utworu"
        }
      },
      "youtube": {
        "client_id": "ID klienta YouTube",
        "client_secret": "Sekret klienta YouTube",
        "client_id_tooltip": "Wymagane ID klienta YouTube aby zalogować się do Youtube. Kliknij, aby dowiedzieć się więcej",
        "client_secret_tooltip": "Klient YouTube musi się zalogować do Youtube. Kliknij, aby dowiedzieć się więcej"
      },
      "lastfm": {
        "client_id": "LastFM Api Key",
        "client_secret": "LastFM Client Secret"
      },
      "youtubeAlternative": {
        "title": "Alternatywne usługi YouTube",
        "tooltip": "Uzyskaj dane z YouTube za pośrednictwem zewnętrznego dostawcy",
        "useYoutube": "Użyj domyślnych usług YouTube",
        "useInvidious": "Korzystaj z bezużytecznych usług",
        "usePiped": "Użyj usług Piped",
        "piped": {
          "url": "Instancja Piped",
          "url_tooltip": "Adres URL instancji Piped do użycia",
          "username": "Nazwa użytkownika",
          "username_tooltip": "Twoja nazwa użytkownika w wybranej instancji",
          "password": "Hasło",
          "password_tooltip": "Twoje hasło w wybranej instancji"
        },
        "invidious": {
          "url": "Invidious Instance",
          "url_tooltip": "Adres URL invidious instance do użycia",
          "options": "Zaawansowane opcje owadów",
          "options_tooltip": "Opcje do kontrolowania niesamowitego odtwarzania",
          "always_proxy": "Zawsze odtwarzaj dźwięk z Invidious proxy zamiast filmu Google"
        },
        "youtube": {
          "options": "Zaawansowane opcje YouTube",
          "options_tooltip": "Opcje sterowania odtwarzaniem YouTube",
          "useEmbeds": "Użyj osadzeń z YouTube do odtwarzania dźwięku z YouTube"
        }
      },
      "language": "Język",
      "language_tooltip": "Zmień język interfejsu",
      "clearPreferences": "Przywróć domyślne",
      "clear_preferences_title": "Przywrócić domyślne?",
      "clear_preferences": "Czy na pewno chcesz zresetować wszystko do domyślnych? Aplikacja zostanie zrestartowana po zresetowaniu.",
      "clear_preferences_button": "Potwierdź",
      "jukebox": {
        "pin": "Przypinka trybu Jukebox",
<<<<<<< HEAD
        "pin_tooltip": "This pin will be required to exit Jukebox Mode. Should be numeric.",
        "optionalFields": "Button visibility",
        "optionalFields_tooltip": "Toggle optional buttons to show in Jukebox mode",
        "optional_skip": "Track Skip buttons",
        "optional_shuffle": "Shuffle button",
        "optional_repeat": "Repeat button"
=======
        "pin_tooltip": "Przypinek Tis będzie wymagany, aby wyjść z trybu Jukebox. Powinno być numeryczny."
>>>>>>> d37e4af2
      },
      "lyrics": {
        "title": "Dostawcy tekstów",
        "tooltip": "Wybierz dostawców tekstów piosenek do wyszukiwania tekstów",
        "az_lyrics": "Użyj AZLyrics",
        "google_lyrics": "Użyj tekstów wyszukiwania Google"
      },
      "queueSettings": {
        "title": "Ustawienia kolejki",
        "tooltip": "Opcje dostosowania zachowania kolejki piosenek",
        "clearQueue": "Wyczyść kolejkę przed dodaniem odtwarzania listy odtwarzania"
      },
      "scrobble": {
        "provider_toggle": {
          "title": "Scrobble Biała lista",
          "tooltip": "Włącz dostawców, których utwory chcesz być scrobble'd"
        }
      },
      "volumePersistMode": {
        "title": "Volume behavior",
        "tooltip": "Change the way volume slider behaves",
        "noPersist": "Normal behavior",
        "persistSeparateVolumes": "Remember separate volume for each provider",
        "persistClampVolume": "Manually adjust volume range for each provider"
      }
    },
    "logs": {
      "logSettings": "Ustawienia dziennika",
      "level": "Poziom",
      "process": "Proces",
      "filterMessage": "Filtruj wiadomość"
    }
  }
}<|MERGE_RESOLUTION|>--- conflicted
+++ resolved
@@ -7,7 +7,6 @@
       "albums": "Albumy",
       "artists": "Artyści",
       "genre": "Genres",
-<<<<<<< HEAD
       "explore": "Przeglądaj",
       "paths": "Paths",
       "themes": "Themes",
@@ -15,9 +14,6 @@
       "system": "System",
       "logs": "Logs",
       "keybinds": "Keybinds"
-=======
-      "explore": "Przeglądaj"
->>>>>>> d37e4af2
     }
   },
   "topbar": {
@@ -84,12 +80,8 @@
       "showHidden": "Pokaż ukryte utwory",
       "hideHidden": "Ukryj ukryte utwory"
     },
-<<<<<<< HEAD
     "moreInfo": "Więcej informacji",
     "incorrectPlayback": "Incorrect playback?"
-=======
-    "moreInfo": "Więcej informacji"
->>>>>>> d37e4af2
   },
   "providers": {
     "youtube": "YouTube",
@@ -237,16 +229,12 @@
       "clear_preferences_button": "Potwierdź",
       "jukebox": {
         "pin": "Przypinka trybu Jukebox",
-<<<<<<< HEAD
-        "pin_tooltip": "This pin will be required to exit Jukebox Mode. Should be numeric.",
+        "pin_tooltip": "Przypinek Tis będzie wymagany, aby wyjść z trybu Jukebox. Powinno być numeryczny.",
         "optionalFields": "Button visibility",
         "optionalFields_tooltip": "Toggle optional buttons to show in Jukebox mode",
         "optional_skip": "Track Skip buttons",
         "optional_shuffle": "Shuffle button",
         "optional_repeat": "Repeat button"
-=======
-        "pin_tooltip": "Przypinek Tis będzie wymagany, aby wyjść z trybu Jukebox. Powinno być numeryczny."
->>>>>>> d37e4af2
       },
       "lyrics": {
         "title": "Dostawcy tekstów",
