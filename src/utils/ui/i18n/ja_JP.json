{
  "sidebar": {
    "tabs": {
      "queue": "キュー",
      "allSongs": "すべての曲",
<<<<<<< HEAD
      "playlists": "再生リスト",
      "albums": "アルバム",
      "artists": "アーティスト",
      "genre": "ジャンル",
      "explore": "探索",
      "paths": "パス",
      "themes": "テーマ",
      "extensions": "拡張機能",
      "system": "システム",
      "logs": "ログ記録",
      "keybinds": "キー割り当て"
=======
      "playlists": "プレイリスト",
      "albums": "アルバム",
      "artists": "アーティスト",
      "genre": "Genres",
      "explore": "探索"
>>>>>>> d37e4af2
    }
  },
  "topbar": {
    "searchPlaceholder": "検索...",
    "noResultsFound": "結果が見つかりませんでした"
  },
  "pages": {
<<<<<<< HEAD
    "playlists": "再生リスト",
    "albums": "アルバム",
    "artists": "アーティスト",
    "genres": "ジャンル",
=======
    "playlists": "プレイリスト",
    "albums": "アルバム",
    "artists": "アーティスト",
    "genres": "Genres",
>>>>>>> d37e4af2
    "explore": "探索"
  },
  "songView": {
    "details": {
      "songCount": "{count} 曲 | {count} 曲"
    },
    "songList": {
      "topbar": {
        "searchPlaceholder": "検索..."
      }
    }
  },
  "buttons": {
<<<<<<< HEAD
    "playSingle": "{title} を再生",
    "addToQueue": "キューに {title} を追加",
    "addToLibrary": "ライブラリに {title} を追加",
    "playRandom": "ランダムに100曲再生"
=======
    "playSingle": "{title} をプレイ",
    "addToQueue": "キューに {title} を追加",
    "addToLibrary": "{title} をライブラリに追加",
    "playRandom": "100のランダムな曲を再生"
>>>>>>> d37e4af2
  },
  "loading": "読み込み中...",
  "contextMenu": {
    "sort": {
      "title": "タイトル",
      "album": "アルバム",
      "artist": "アーティスト",
      "genre": "ジャンル",
      "date_added": "追加日",
      "provider": "プロバイダー",
      "playCount": "再生回数"
    },
    "playlist": {
<<<<<<< HEAD
      "new": "新しい再生リスト",
      "addFromURL": "URLからインポート",
      "remove": "再生リストを削除",
      "export": "再生リストをエクスポート",
      "add": "再生リストに追加",
=======
      "new": "新規プレイリスト",
      "addFromURL": "URLからインポート",
      "remove": "プレイリストを削除",
      "export": "プレイリストをエクスポート",
      "add": "プレイリストに追加",
>>>>>>> d37e4af2
      "save": "ライブラリに追加"
    },
    "song": {
      "addFromURL": "URLから追加",
<<<<<<< HEAD
      "playNow": "今すぐ再生",
=======
      "playNow": "今すぐプレイ",
>>>>>>> d37e4af2
      "playNext": "次に再生",
      "clearAndPlay": "キューをクリアして再生",
      "addToQueue": "キューに追加",
      "moveToTop": "先頭に移動",
<<<<<<< HEAD
      "moveToBottom": "末端に移動",
=======
      "moveToBottom": "一番下に移動",
>>>>>>> d37e4af2
      "moveManually": "手動で移動",
      "manualIndex": "曲のインデックスを設定",
      "remove": "ライブラリから削除",
      "add": "ライブラリに曲を追加 | ライブラリに曲を追加",
<<<<<<< HEAD
      "removeFromPlaylist": "再生リストから削除",
=======
      "removeFromPlaylist": "プレイリストから削除",
>>>>>>> d37e4af2
      "hideFromLibrary": "ライブラリから隠す",
      "showInLibrary": "ライブラリに表示",
      "showHidden": "非表示の曲を表示",
      "hideHidden": "非表示の曲を非表示"
    },
<<<<<<< HEAD
    "moreInfo": "詳細情報",
    "incorrectPlayback": "再生がおかしいですか？"
=======
    "moreInfo": "詳細情報"
>>>>>>> d37e4af2
  },
  "providers": {
    "youtube": "Youtube",
    "spotify": "Spotify",
    "invidious": "Invidious",
    "lastfm": "LastFM"
  },
  "save": "保存",
  "cancel": "キャンセル",
  "settings": {
    "paths": {
<<<<<<< HEAD
      "songDirectories": "曲のディレクトリ",
=======
      "songDirectories": "ソングディレクトリ",
>>>>>>> d37e4af2
      "songDirectories_tooltip": "すべてのローカル音楽が保存されているディレクトリ",
      "songDirectories_exclude": "ブラックリストに登録されたディレクトリ",
      "songDirectories_exclude_tooltip": "これらのディレクトリ内の曲はスキャンされません",
      "addFolder": "フォルダを追加...",
      "remove": "削除",
<<<<<<< HEAD
      "artworkPath": "ダウンロードされたアートワークのパス",
      "artworkPath_tooltip": "ダウンロードしたアートワークが保存されているディレクトリ",
      "thumbnailPath": "ダウンロードされたサムネイルのパス",
=======
      "artworkPath": "ダウンロードされたアートワークパス",
      "artworkPath_tooltip": "ダウンロードした作品が保存されているディレクトリ",
      "thumbnailPath": "ダウンロードされたサムネイルパス",
>>>>>>> d37e4af2
      "thumbnailPath_tooltip": "生成されたサムネイルが保存されているディレクトリ",
      "splitter": "アーティスト名の分割パターン",
      "splitter_tooltip": "アーティスト名を分割するには正規表現を使用します。空白の場合は分割を無効にします。"
    },
    "themes": {
      "songView": "曲表示",
      "songView_tooltip": "曲リストの外観を編集する",
      "songView_classic": "クラシック",
<<<<<<< HEAD
      "songView_compact": "コンパクト",
      "themes": "テーマ",
      "themes_tooltip": "色を指定",
      "themes_default": "標準",
=======
      "songView_compact": "コンパクト化",
      "themes": "テーマ",
      "themes_tooltip": "色をカスタマイズ",
      "themes_default": "デフォルト",
>>>>>>> d37e4af2
      "createTheme": "新しいテーマ",
      "importTheme": "テーマをインポート",
      "newTheme": {
        "name": "テーマ名",
        "author": "作成者",
        "colors": "色",
        "colors_tooltip": "UIをカスタマイズするために色を変更します"
      },
<<<<<<< HEAD
      "primary": "第一配色",
      "secondary": "第二配色",
      "tertiary": "第三配色",
      "textPrimary": "第一文字色",
      "textSecondary": "第二文字色",
      "textInverse": "反転文字",
      "accent": "アクセント",
      "divider": "仕切り",
      "import_button": "インポート"
    },
    "extensions": {
      "extensions": "拡張機能",
      "extensions_tooltip": "インストールされているすべての拡張機能の一覧",
      "discover": "探す",
=======
      "primary": "プライマリ（プライマリ）",
      "secondary": "Secondary",
      "tertiary": "三<unk>",
      "textPrimary": "プライマリ・テキスト",
      "textSecondary": "セカンダリテキスト",
      "textInverse": "テキストの反転",
      "accent": "アクセント：",
      "divider": "Divider",
      "import_button": "インポート"
    },
    "extensions": {
      "extensions": "拡張",
      "extensions_tooltip": "インストールされているすべてのエクステンションのリスト",
      "discover": "Discover",
>>>>>>> d37e4af2
      "install": "ファイルからインストール",
      "remove": "削除"
    },
    "system": {
      "systemSettings": {
<<<<<<< HEAD
        "title": "システムの設定",
        "systemStartup": "システム起動時にアプリを起動",
        "minimizeTray": "閉じたらトレイに最小化",
        "hardwareAcceleration": "GPUハードウェアアクセラレーションを使用",
        "watchFileChanges": "更新がないか音楽ディレクトリを監視",
        "enableJukeboxMode": "ジュークボックスモードへの切り替えを有効化"
=======
        "title": "システム設定",
        "systemStartup": "システム起動時にアプリを起動",
        "minimizeTray": "終了時にトレイに最小化",
        "hardwareAcceleration": "GPUハードウェアアクセラレーションを使用する",
        "watchFileChanges": "変更のために音楽ディレクトリを見る",
        "enableJukeboxMode": "ジュークボックスモードの切り替えを有効にする"
>>>>>>> d37e4af2
      },
      "systemSettings_tooltip": "システムに関連する設定",
      "audioSettings": {
        "title": "音声設定",
<<<<<<< HEAD
        "gaplessPlayback": "可能な限り間隔なく再生",
        "sponsorBlock": "SponsorBlockをしYouTubeの曲の主な部分に自動でスキップ"
      },
      "audioSettings_tooltip": "音声再生の設定",
      "invidiousUrlUnsupported": "このURLはInvidious APIに対応していません",
      "invidious_tooltip": "YouTubeの代わりに使用する Invidious インスタンス",
      "restartApp": "Moosyncを再起動",
      "zoom": "拡大係数 (ベータ)",
      "zoom_tooltip": "ウィンドウの拡大率。UIが壊れる可能性があります。",
      "spotify": {
        "client_id": "SpotifyクライアントID",
        "client_id_tooltip": "SpotifyクライアントIDはSpotifyへログインするのに必要。クリックで詳細",
        "client_secret": "Spotifyクライアントシークレット",
        "client_secret_tooltip": "SpotifyクライアントシークレットはSpotifyにログインするのに必要。クリックで詳細",
        "autoFetchButton": "Spotifyの詳細を自動で取得",
        "autoFetchPreTitle": "取得",
        "autoFetchTitle": "クライアントID とシークレット",
        "autoFetchDisclaimer": "Spotifyアカウントにログインするように求められるウィンドウが開きます。 ログイン後は、プロセス全体が自動化されるため、どこもクリックしないでください。",
        "openWindow": "ウィンドウを開く",
        "title": "Spotifyの設定",
        "tooltip": "Spotify再生の動作を変更するオプション",
        "librespotEnable": "librespot を使用（Spotify プレミアムが必要）",
=======
        "gaplessPlayback": "可能な限りギャップレス再生を使用する",
        "sponsorBlock": "SponsorBlockを使用して、YouTubeの曲のハイライト部分に自動的にスキップする"
      },
      "audioSettings_tooltip": "関連するオーディオ再生の設定",
      "invidiousUrlUnsupported": "このURLはInvidious APIをサポートしていません",
      "invidious_tooltip": "youtubeの代わりに使用するInvidious instance",
      "restartApp": "Moosyncを再起動",
      "zoom": "ズーム係数 (ベータ)",
      "zoom_tooltip": "ウィンドウの拡大率。UIが壊れる可能性があります。",
      "spotify": {
        "client_id": "SpotifyクライアントID",
        "client_id_tooltip": "SpotifyクライアントIDをSpotifyにログインする必要があります。詳細を知るにはクリックしてください",
        "client_secret": "Spotifyクライアントシークレット",
        "client_secret_tooltip": "SpotifyクライアントシークレットはSpotifyにログインするために必要です。詳細を知るにはクリックしてください",
        "autoFetchButton": "Spotifyの詳細を自動的に取得する",
        "autoFetchPreTitle": "取得",
        "autoFetchTitle": "ClientID とシークレット",
        "autoFetchDisclaimer": "Spotifyアカウントにログインするように求められるウィンドウが開きます。 ログイン後は、プロセス全体が自動化されるため、どこでもクリックしないでください。",
        "openWindow": "ウィンドウを開く",
        "title": "Spotifyの設定",
        "tooltip": "Spotify再生の動作を変更するオプション",
        "librespotEnable": "リブレスポットを使用（プレミアム版の使用が必要）",
>>>>>>> d37e4af2
        "username": "Spotifyユーザー名",
        "username_tooltip": "Spotifyのユーザー名。通常はあなたのメール",
        "password": "Spotifyパスワード",
        "password_tooltip": "Spotifyのパスワード。Spotifyの設定で設定する必要があるかもしれません",
        "librespot": {
          "title": "Librespot のオプション",
          "tooltip": "librespot の動作を変更するオプション",
          "useSpotifyCanvas": "背景にSpotifyのキャンバスビデオを表示する",
<<<<<<< HEAD
          "useLibrespotPlayback": "歌の再生にlibrespotを使用"
=======
          "useLibrespotPlayback": "歌の再生にlibrespot を使用する"
>>>>>>> d37e4af2
        }
      },
      "youtube": {
        "client_id": "Youtube クライアントID",
        "client_secret": "Youtube クライアントシークレット",
        "client_id_tooltip": "Youtube クライアント ID は、Youtube にログインする必要があります。詳細を知るためにクリックしてください",
<<<<<<< HEAD
        "client_secret_tooltip": "Youtube クライアントシークレットは、Youtube にログインするために必要です。クリックで詳細"
=======
        "client_secret_tooltip": "Youtube クライアントシークレットは、Youtube にログインするために必要です。詳細を知るにはクリックしてください"
>>>>>>> d37e4af2
      },
      "lastfm": {
        "client_id": "LastFM API キー",
        "client_secret": "LastFM クライアントシークレット"
      },
      "youtubeAlternative": {
<<<<<<< HEAD
        "title": "YouTube 代替サービス",
        "tooltip": "第三者の提供者を介してYouTubeのデータを取得します",
        "useYoutube": "標準のYoutubeのサービスを使用",
        "useInvidious": "Invidious サービスを使用",
        "usePiped": "Piped サービスを使用",
        "piped": {
          "url": "Piped インスタンス",
          "url_tooltip": "使用する Piped インスタンスの URL",
          "username": "ユーザー名",
          "username_tooltip": "選択したPipedインスタンスでのユーザー名",
          "password": "パスワード",
          "password_tooltip": "選択したPipedインスタンスでのユーザー名"
        },
        "invidious": {
          "url": "Invidious インスタンス",
          "url_tooltip": "使用する Invidious インスタンスの URL",
          "options": "Invidious  の詳細オプション",
          "options_tooltip": "Invidious の再生を管理するオプション",
          "always_proxy": "Googleビデオの代わりにInvidious Proxyから常に音声を再生"
        },
        "youtube": {
          "options": "YouTubeの詳細オプション",
          "options_tooltip": "Youtube の再生を管理するオプション",
          "useEmbeds": "YouTube からの音声再生に YouTube 埋め込みを使用"
        }
      },
      "language": "言語",
      "language_tooltip": "インターフェースの言語を変更",
      "clearPreferences": "設定を初期化",
      "clear_preferences_title": "設定を初期化しますか？",
      "clear_preferences": "すべての設定を初期値に戻しますか？初期化後に本アプリが再起動します。",
      "clear_preferences_button": "確認",
      "jukebox": {
        "pin": "ジュークボックスモードのピン",
        "pin_tooltip": "このピンは、ジュークボックスモードの終了に必要です。数字にしてください。",
        "optionalFields": "ボタンの表示",
        "optionalFields_tooltip": "ジュークボックスモードで表示するオプションのボタンを切り替え",
        "optional_skip": "曲スキップボタン",
        "optional_shuffle": "シャッフルボタン",
        "optional_repeat": "リピートボタン"
      },
      "lyrics": {
        "title": "歌詞の提供元",
        "tooltip": "歌詞の検索に使う歌詞の提供元を選択",
=======
        "title": "Youtube オルタナティブサービス",
        "tooltip": "YouTubeからサードパーティープロバイダーを介してデータを取得します",
        "useYoutube": "Youtubeのデフォルトサービスを使用する",
        "useInvidious": "Invidious サービスを使用する",
        "usePiped": "パイプサービスを使用",
        "piped": {
          "url": "パイプインスタンス",
          "url_tooltip": "使用する Piped インスタンスの URL",
          "username": "ユーザー名",
          "username_tooltip": "選択したインスタンスにパイプされたユーザー名",
          "password": "パスワード",
          "password_tooltip": "選択したインスタンスにパイプされたパスワード"
        },
        "invidious": {
          "url": "Invidious Instance",
          "url_tooltip": "使用する Invidious インスタンスの URL",
          "options": "高度な透明なオプション",
          "options_tooltip": "細かくコントロールするオプション Invidious 再生",
          "always_proxy": "常にGoogleビデオの代わりにInvidious Proxyからオーディオを再生する"
        },
        "youtube": {
          "options": "YouTubeの詳細オプション",
          "options_tooltip": "Youtube の再生を細かく制御するオプション",
          "useEmbeds": "Youtube から音声を再生するには、Youtube の埋め込みを使用してください"
        }
      },
      "language": "言語",
      "language_tooltip": "インターフェースの言語を変更する",
      "clearPreferences": "既定にリセット",
      "clear_preferences_title": "既定にリセットしますか？",
      "clear_preferences": "すべてをデフォルトにリセットしてもよろしいですか？リセット後にアプリが再起動します。",
      "clear_preferences_button": "確認する",
      "jukebox": {
        "pin": "ジュークボックスモードピン",
        "pin_tooltip": "チスピンはジュークボックスモードを終了するために必要です。数値である必要があります。"
      },
      "lyrics": {
        "title": "歌詞のプロバイダー",
        "tooltip": "歌詞を検索するために使用する歌詞プロバイダを選択",
>>>>>>> d37e4af2
        "az_lyrics": "AZLyricsを使用",
        "google_lyrics": "Google検索の歌詞を使用"
      },
      "queueSettings": {
        "title": "キュー設定",
<<<<<<< HEAD
        "tooltip": "曲の再生キューの動作を調整するオプション",
        "clearQueue": "再生リストを追加する前に再生キューをクリア"
      },
      "scrobble": {
        "provider_toggle": {
          "title": "Scrobble ホワイトリスト",
          "tooltip": "曲をスクラブしたい提供元にチェックを入れます"
=======
        "tooltip": "ソングキューの動作を調整するオプション",
        "clearQueue": "プレイリストを追加する前にキューをクリア"
      },
      "scrobble": {
        "provider_toggle": {
          "title": "Scrobble whitelist",
          "tooltip": "曲をスクラブしたいプロバイダを有効にする"
>>>>>>> d37e4af2
        }
      },
      "volumePersistMode": {
        "title": "音量の動作",
        "tooltip": "音量スライダーの動作を変更",
        "noPersist": "通常の動作",
        "persistSeparateVolumes": "提供元ごとに音量をそれぞれ記憶",
        "persistClampVolume": "それぞれの提供元用に音量の範囲を手動で調整"
      }
    },
    "logs": {
      "logSettings": "ログの設定",
      "level": "レベル",
<<<<<<< HEAD
      "process": "処理",
      "filterMessage": "メッセージの絞り込み"
=======
      "process": "プロセス",
      "filterMessage": "メッセージをフィルターする"
>>>>>>> d37e4af2
    }
  }
}<|MERGE_RESOLUTION|>--- conflicted
+++ resolved
@@ -3,8 +3,7 @@
     "tabs": {
       "queue": "キュー",
       "allSongs": "すべての曲",
-<<<<<<< HEAD
-      "playlists": "再生リスト",
+      "playlists": "プレイリスト",
       "albums": "アルバム",
       "artists": "アーティスト",
       "genre": "ジャンル",
@@ -15,13 +14,6 @@
       "system": "システム",
       "logs": "ログ記録",
       "keybinds": "キー割り当て"
-=======
-      "playlists": "プレイリスト",
-      "albums": "アルバム",
-      "artists": "アーティスト",
-      "genre": "Genres",
-      "explore": "探索"
->>>>>>> d37e4af2
     }
   },
   "topbar": {
@@ -29,17 +21,10 @@
     "noResultsFound": "結果が見つかりませんでした"
   },
   "pages": {
-<<<<<<< HEAD
-    "playlists": "再生リスト",
+    "playlists": "プレイリスト",
     "albums": "アルバム",
     "artists": "アーティスト",
     "genres": "ジャンル",
-=======
-    "playlists": "プレイリスト",
-    "albums": "アルバム",
-    "artists": "アーティスト",
-    "genres": "Genres",
->>>>>>> d37e4af2
     "explore": "探索"
   },
   "songView": {
@@ -53,17 +38,10 @@
     }
   },
   "buttons": {
-<<<<<<< HEAD
-    "playSingle": "{title} を再生",
-    "addToQueue": "キューに {title} を追加",
-    "addToLibrary": "ライブラリに {title} を追加",
-    "playRandom": "ランダムに100曲再生"
-=======
     "playSingle": "{title} をプレイ",
     "addToQueue": "キューに {title} を追加",
     "addToLibrary": "{title} をライブラリに追加",
     "playRandom": "100のランダムな曲を再生"
->>>>>>> d37e4af2
   },
   "loading": "読み込み中...",
   "contextMenu": {
@@ -77,57 +55,33 @@
       "playCount": "再生回数"
     },
     "playlist": {
-<<<<<<< HEAD
-      "new": "新しい再生リスト",
-      "addFromURL": "URLからインポート",
-      "remove": "再生リストを削除",
-      "export": "再生リストをエクスポート",
-      "add": "再生リストに追加",
-=======
       "new": "新規プレイリスト",
       "addFromURL": "URLからインポート",
       "remove": "プレイリストを削除",
       "export": "プレイリストをエクスポート",
       "add": "プレイリストに追加",
->>>>>>> d37e4af2
       "save": "ライブラリに追加"
     },
     "song": {
       "addFromURL": "URLから追加",
-<<<<<<< HEAD
-      "playNow": "今すぐ再生",
-=======
       "playNow": "今すぐプレイ",
->>>>>>> d37e4af2
       "playNext": "次に再生",
       "clearAndPlay": "キューをクリアして再生",
       "addToQueue": "キューに追加",
       "moveToTop": "先頭に移動",
-<<<<<<< HEAD
-      "moveToBottom": "末端に移動",
-=======
       "moveToBottom": "一番下に移動",
->>>>>>> d37e4af2
       "moveManually": "手動で移動",
       "manualIndex": "曲のインデックスを設定",
       "remove": "ライブラリから削除",
       "add": "ライブラリに曲を追加 | ライブラリに曲を追加",
-<<<<<<< HEAD
-      "removeFromPlaylist": "再生リストから削除",
-=======
       "removeFromPlaylist": "プレイリストから削除",
->>>>>>> d37e4af2
       "hideFromLibrary": "ライブラリから隠す",
       "showInLibrary": "ライブラリに表示",
       "showHidden": "非表示の曲を表示",
       "hideHidden": "非表示の曲を非表示"
     },
-<<<<<<< HEAD
     "moreInfo": "詳細情報",
     "incorrectPlayback": "再生がおかしいですか？"
-=======
-    "moreInfo": "詳細情報"
->>>>>>> d37e4af2
   },
   "providers": {
     "youtube": "Youtube",
@@ -139,25 +93,15 @@
   "cancel": "キャンセル",
   "settings": {
     "paths": {
-<<<<<<< HEAD
-      "songDirectories": "曲のディレクトリ",
-=======
       "songDirectories": "ソングディレクトリ",
->>>>>>> d37e4af2
       "songDirectories_tooltip": "すべてのローカル音楽が保存されているディレクトリ",
       "songDirectories_exclude": "ブラックリストに登録されたディレクトリ",
       "songDirectories_exclude_tooltip": "これらのディレクトリ内の曲はスキャンされません",
       "addFolder": "フォルダを追加...",
       "remove": "削除",
-<<<<<<< HEAD
-      "artworkPath": "ダウンロードされたアートワークのパス",
-      "artworkPath_tooltip": "ダウンロードしたアートワークが保存されているディレクトリ",
-      "thumbnailPath": "ダウンロードされたサムネイルのパス",
-=======
       "artworkPath": "ダウンロードされたアートワークパス",
       "artworkPath_tooltip": "ダウンロードした作品が保存されているディレクトリ",
       "thumbnailPath": "ダウンロードされたサムネイルパス",
->>>>>>> d37e4af2
       "thumbnailPath_tooltip": "生成されたサムネイルが保存されているディレクトリ",
       "splitter": "アーティスト名の分割パターン",
       "splitter_tooltip": "アーティスト名を分割するには正規表現を使用します。空白の場合は分割を無効にします。"
@@ -166,17 +110,10 @@
       "songView": "曲表示",
       "songView_tooltip": "曲リストの外観を編集する",
       "songView_classic": "クラシック",
-<<<<<<< HEAD
-      "songView_compact": "コンパクト",
-      "themes": "テーマ",
-      "themes_tooltip": "色を指定",
-      "themes_default": "標準",
-=======
       "songView_compact": "コンパクト化",
       "themes": "テーマ",
       "themes_tooltip": "色をカスタマイズ",
       "themes_default": "デフォルト",
->>>>>>> d37e4af2
       "createTheme": "新しいテーマ",
       "importTheme": "テーマをインポート",
       "newTheme": {
@@ -185,22 +122,6 @@
         "colors": "色",
         "colors_tooltip": "UIをカスタマイズするために色を変更します"
       },
-<<<<<<< HEAD
-      "primary": "第一配色",
-      "secondary": "第二配色",
-      "tertiary": "第三配色",
-      "textPrimary": "第一文字色",
-      "textSecondary": "第二文字色",
-      "textInverse": "反転文字",
-      "accent": "アクセント",
-      "divider": "仕切り",
-      "import_button": "インポート"
-    },
-    "extensions": {
-      "extensions": "拡張機能",
-      "extensions_tooltip": "インストールされているすべての拡張機能の一覧",
-      "discover": "探す",
-=======
       "primary": "プライマリ（プライマリ）",
       "secondary": "Secondary",
       "tertiary": "三<unk>",
@@ -215,55 +136,21 @@
       "extensions": "拡張",
       "extensions_tooltip": "インストールされているすべてのエクステンションのリスト",
       "discover": "Discover",
->>>>>>> d37e4af2
       "install": "ファイルからインストール",
       "remove": "削除"
     },
     "system": {
       "systemSettings": {
-<<<<<<< HEAD
-        "title": "システムの設定",
-        "systemStartup": "システム起動時にアプリを起動",
-        "minimizeTray": "閉じたらトレイに最小化",
-        "hardwareAcceleration": "GPUハードウェアアクセラレーションを使用",
-        "watchFileChanges": "更新がないか音楽ディレクトリを監視",
-        "enableJukeboxMode": "ジュークボックスモードへの切り替えを有効化"
-=======
         "title": "システム設定",
         "systemStartup": "システム起動時にアプリを起動",
         "minimizeTray": "終了時にトレイに最小化",
         "hardwareAcceleration": "GPUハードウェアアクセラレーションを使用する",
         "watchFileChanges": "変更のために音楽ディレクトリを見る",
         "enableJukeboxMode": "ジュークボックスモードの切り替えを有効にする"
->>>>>>> d37e4af2
       },
       "systemSettings_tooltip": "システムに関連する設定",
       "audioSettings": {
         "title": "音声設定",
-<<<<<<< HEAD
-        "gaplessPlayback": "可能な限り間隔なく再生",
-        "sponsorBlock": "SponsorBlockをしYouTubeの曲の主な部分に自動でスキップ"
-      },
-      "audioSettings_tooltip": "音声再生の設定",
-      "invidiousUrlUnsupported": "このURLはInvidious APIに対応していません",
-      "invidious_tooltip": "YouTubeの代わりに使用する Invidious インスタンス",
-      "restartApp": "Moosyncを再起動",
-      "zoom": "拡大係数 (ベータ)",
-      "zoom_tooltip": "ウィンドウの拡大率。UIが壊れる可能性があります。",
-      "spotify": {
-        "client_id": "SpotifyクライアントID",
-        "client_id_tooltip": "SpotifyクライアントIDはSpotifyへログインするのに必要。クリックで詳細",
-        "client_secret": "Spotifyクライアントシークレット",
-        "client_secret_tooltip": "SpotifyクライアントシークレットはSpotifyにログインするのに必要。クリックで詳細",
-        "autoFetchButton": "Spotifyの詳細を自動で取得",
-        "autoFetchPreTitle": "取得",
-        "autoFetchTitle": "クライアントID とシークレット",
-        "autoFetchDisclaimer": "Spotifyアカウントにログインするように求められるウィンドウが開きます。 ログイン後は、プロセス全体が自動化されるため、どこもクリックしないでください。",
-        "openWindow": "ウィンドウを開く",
-        "title": "Spotifyの設定",
-        "tooltip": "Spotify再生の動作を変更するオプション",
-        "librespotEnable": "librespot を使用（Spotify プレミアムが必要）",
-=======
         "gaplessPlayback": "可能な限りギャップレス再生を使用する",
         "sponsorBlock": "SponsorBlockを使用して、YouTubeの曲のハイライト部分に自動的にスキップする"
       },
@@ -286,7 +173,6 @@
         "title": "Spotifyの設定",
         "tooltip": "Spotify再生の動作を変更するオプション",
         "librespotEnable": "リブレスポットを使用（プレミアム版の使用が必要）",
->>>>>>> d37e4af2
         "username": "Spotifyユーザー名",
         "username_tooltip": "Spotifyのユーザー名。通常はあなたのメール",
         "password": "Spotifyパスワード",
@@ -295,74 +181,20 @@
           "title": "Librespot のオプション",
           "tooltip": "librespot の動作を変更するオプション",
           "useSpotifyCanvas": "背景にSpotifyのキャンバスビデオを表示する",
-<<<<<<< HEAD
-          "useLibrespotPlayback": "歌の再生にlibrespotを使用"
-=======
           "useLibrespotPlayback": "歌の再生にlibrespot を使用する"
->>>>>>> d37e4af2
         }
       },
       "youtube": {
         "client_id": "Youtube クライアントID",
         "client_secret": "Youtube クライアントシークレット",
         "client_id_tooltip": "Youtube クライアント ID は、Youtube にログインする必要があります。詳細を知るためにクリックしてください",
-<<<<<<< HEAD
-        "client_secret_tooltip": "Youtube クライアントシークレットは、Youtube にログインするために必要です。クリックで詳細"
-=======
         "client_secret_tooltip": "Youtube クライアントシークレットは、Youtube にログインするために必要です。詳細を知るにはクリックしてください"
->>>>>>> d37e4af2
       },
       "lastfm": {
         "client_id": "LastFM API キー",
         "client_secret": "LastFM クライアントシークレット"
       },
       "youtubeAlternative": {
-<<<<<<< HEAD
-        "title": "YouTube 代替サービス",
-        "tooltip": "第三者の提供者を介してYouTubeのデータを取得します",
-        "useYoutube": "標準のYoutubeのサービスを使用",
-        "useInvidious": "Invidious サービスを使用",
-        "usePiped": "Piped サービスを使用",
-        "piped": {
-          "url": "Piped インスタンス",
-          "url_tooltip": "使用する Piped インスタンスの URL",
-          "username": "ユーザー名",
-          "username_tooltip": "選択したPipedインスタンスでのユーザー名",
-          "password": "パスワード",
-          "password_tooltip": "選択したPipedインスタンスでのユーザー名"
-        },
-        "invidious": {
-          "url": "Invidious インスタンス",
-          "url_tooltip": "使用する Invidious インスタンスの URL",
-          "options": "Invidious  の詳細オプション",
-          "options_tooltip": "Invidious の再生を管理するオプション",
-          "always_proxy": "Googleビデオの代わりにInvidious Proxyから常に音声を再生"
-        },
-        "youtube": {
-          "options": "YouTubeの詳細オプション",
-          "options_tooltip": "Youtube の再生を管理するオプション",
-          "useEmbeds": "YouTube からの音声再生に YouTube 埋め込みを使用"
-        }
-      },
-      "language": "言語",
-      "language_tooltip": "インターフェースの言語を変更",
-      "clearPreferences": "設定を初期化",
-      "clear_preferences_title": "設定を初期化しますか？",
-      "clear_preferences": "すべての設定を初期値に戻しますか？初期化後に本アプリが再起動します。",
-      "clear_preferences_button": "確認",
-      "jukebox": {
-        "pin": "ジュークボックスモードのピン",
-        "pin_tooltip": "このピンは、ジュークボックスモードの終了に必要です。数字にしてください。",
-        "optionalFields": "ボタンの表示",
-        "optionalFields_tooltip": "ジュークボックスモードで表示するオプションのボタンを切り替え",
-        "optional_skip": "曲スキップボタン",
-        "optional_shuffle": "シャッフルボタン",
-        "optional_repeat": "リピートボタン"
-      },
-      "lyrics": {
-        "title": "歌詞の提供元",
-        "tooltip": "歌詞の検索に使う歌詞の提供元を選択",
-=======
         "title": "Youtube オルタナティブサービス",
         "tooltip": "YouTubeからサードパーティープロバイダーを介してデータを取得します",
         "useYoutube": "Youtubeのデフォルトサービスを使用する",
@@ -397,26 +229,21 @@
       "clear_preferences_button": "確認する",
       "jukebox": {
         "pin": "ジュークボックスモードピン",
-        "pin_tooltip": "チスピンはジュークボックスモードを終了するために必要です。数値である必要があります。"
+        "pin_tooltip": "チスピンはジュークボックスモードを終了するために必要です。数値である必要があります。",
+        "optionalFields": "Button visibility",
+        "optionalFields_tooltip": "Toggle optional buttons to show in Jukebox mode",
+        "optional_skip": "Track Skip buttons",
+        "optional_shuffle": "Shuffle button",
+        "optional_repeat": "Repeat button"
       },
       "lyrics": {
         "title": "歌詞のプロバイダー",
         "tooltip": "歌詞を検索するために使用する歌詞プロバイダを選択",
->>>>>>> d37e4af2
         "az_lyrics": "AZLyricsを使用",
         "google_lyrics": "Google検索の歌詞を使用"
       },
       "queueSettings": {
         "title": "キュー設定",
-<<<<<<< HEAD
-        "tooltip": "曲の再生キューの動作を調整するオプション",
-        "clearQueue": "再生リストを追加する前に再生キューをクリア"
-      },
-      "scrobble": {
-        "provider_toggle": {
-          "title": "Scrobble ホワイトリスト",
-          "tooltip": "曲をスクラブしたい提供元にチェックを入れます"
-=======
         "tooltip": "ソングキューの動作を調整するオプション",
         "clearQueue": "プレイリストを追加する前にキューをクリア"
       },
@@ -424,7 +251,6 @@
         "provider_toggle": {
           "title": "Scrobble whitelist",
           "tooltip": "曲をスクラブしたいプロバイダを有効にする"
->>>>>>> d37e4af2
         }
       },
       "volumePersistMode": {
@@ -438,13 +264,8 @@
     "logs": {
       "logSettings": "ログの設定",
       "level": "レベル",
-<<<<<<< HEAD
-      "process": "処理",
-      "filterMessage": "メッセージの絞り込み"
-=======
       "process": "プロセス",
       "filterMessage": "メッセージをフィルターする"
->>>>>>> d37e4af2
     }
   }
 }