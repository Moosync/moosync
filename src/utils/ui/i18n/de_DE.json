--- conflicted
+++ resolved
@@ -65,11 +65,7 @@
     "song": {
       "addFromURL": "Von URL hinzufügen",
       "playNow": "Jetzt spielen",
-<<<<<<< HEAD
       "playNext": "Als nächstes abspielen",
-=======
-      "playNext": "Nächste spielen",
->>>>>>> d37e4af2
       "clearAndPlay": "Warteschlange leeren und abspielen",
       "addToQueue": "Zur Warteschlange hinzufügen",
       "moveToTop": "Nach oben",
@@ -233,16 +229,12 @@
       "clear_preferences_button": "Bestätigen",
       "jukebox": {
         "pin": "Jukebox Modus Pin",
-<<<<<<< HEAD
-        "pin_tooltip": "This pin will be required to exit Jukebox Mode. Should be numeric.",
+        "pin_tooltip": "Tis-Pin wird benötigt, um Jukebox Modus zu verlassen. Sollte numerisch sein.",
         "optionalFields": "Button visibility",
         "optionalFields_tooltip": "Toggle optional buttons to show in Jukebox mode",
         "optional_skip": "Track Skip buttons",
         "optional_shuffle": "Shuffle button",
         "optional_repeat": "Repeat button"
-=======
-        "pin_tooltip": "Tis-Pin wird benötigt, um Jukebox Modus zu verlassen. Sollte numerisch sein."
->>>>>>> d37e4af2
       },
       "lyrics": {
         "title": "Songtext-Anbieter",
