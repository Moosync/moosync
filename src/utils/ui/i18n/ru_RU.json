--- conflicted
+++ resolved
@@ -229,16 +229,12 @@
       "clear_preferences_button": "Подтвердить",
       "jukebox": {
         "pin": "ПИН-код режима Jukebox",
-<<<<<<< HEAD
-        "pin_tooltip": "This pin will be required to exit Jukebox Mode. Should be numeric.",
+        "pin_tooltip": "Для выхода из режима проигрывания. Должно быть число.",
         "optionalFields": "Button visibility",
         "optionalFields_tooltip": "Toggle optional buttons to show in Jukebox mode",
         "optional_skip": "Track Skip buttons",
         "optional_shuffle": "Shuffle button",
         "optional_repeat": "Repeat button"
-=======
-        "pin_tooltip": "Для выхода из режима проигрывания. Должно быть число."
->>>>>>> d37e4af2
       },
       "lyrics": {
         "title": "Поставщики текстов песен",
