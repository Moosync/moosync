{
  "sidebar": {
    "tabs": {
      "queue": "Wachtrij",
      "allSongs": "Alle nummers",
      "playlists": "Afspeellijsten",
      "albums": "Albums",
      "artists": "Artiesten",
      "genre": "Genres",
<<<<<<< HEAD
      "explore": "Verken",
      "paths": "Paths",
      "themes": "Themes",
      "extensions": "Extensions",
      "system": "System",
      "logs": "Logs",
      "keybinds": "Keybinds"
=======
      "explore": "Verken"
>>>>>>> d37e4af2
    }
  },
  "topbar": {
    "searchPlaceholder": "Zoeken...",
    "noResultsFound": "Geen resultaten gevonden"
  },
  "pages": {
    "playlists": "Afspeellijsten",
    "albums": "Albums",
    "artists": "Artiesten",
    "genres": "Genres",
    "explore": "Verken"
  },
  "songView": {
    "details": {
      "songCount": "{count} nummer +un{count} {count} nummers"
    },
    "songList": {
      "topbar": {
        "searchPlaceholder": "Zoeken..."
      }
    }
  },
  "buttons": {
    "playSingle": "Speel {title}",
    "addToQueue": "Voeg {title} toe aan wachtrij",
    "addToLibrary": "{title} toevoegen aan bibliotheek",
    "playRandom": "Speel 100 willekeurige nummers af"
  },
  "loading": "Laden...",
  "contextMenu": {
    "sort": {
      "title": "Aanspreektitel",
      "album": "Album",
      "artist": "Kunstenaar",
      "genre": "genre",
      "date_added": "Datum toegevoegd",
      "provider": "Leverancier",
      "playCount": "Aantal Afspelen"
    },
    "playlist": {
      "new": "Nieuwe afspeellijst",
      "addFromURL": "Importeer van URL",
      "remove": "Afspeellijst verwijderen",
      "export": "Afspeellijst exporteren",
      "add": "Toevoegen aan afspeellijst",
      "save": "Toevoegen aan Bibliotheek"
    },
    "song": {
      "addFromURL": "Toevoegen van URL",
      "playNow": "Speel nu",
      "playNext": "Volgende afspelen",
      "clearAndPlay": "Wachtrij wissen en afspelen",
      "addToQueue": "Toevoegen aan wachtrij",
      "moveToTop": "Verplaats naar boven",
      "moveToBottom": "Verplaats naar onderen",
      "moveManually": "Handmatig verplaatsen",
      "manualIndex": "Index van nummer instellen",
      "remove": "Verwijderen uit bibliotheek",
      "add": "Voeg Lied toe aan de Bibliotheek, voeg nummers toe aan de bibliotheek",
      "removeFromPlaylist": "Verwijderen uit afspeellijst",
      "hideFromLibrary": "Verbergen in bibliotheek",
      "showInLibrary": "In bibliotheek weergeven",
      "showHidden": "Verborgen nummers weergeven",
      "hideHidden": "Verborgen nummers verbergen"
    },
<<<<<<< HEAD
    "moreInfo": "Meer informatie",
    "incorrectPlayback": "Incorrect playback?"
=======
    "moreInfo": "Meer informatie"
>>>>>>> d37e4af2
  },
  "providers": {
    "youtube": "YouTube",
    "spotify": "Spotify",
    "invidious": "Onbenauwd",
    "lastfm": "LastFM"
  },
  "save": "Opslaan",
  "cancel": "annuleren",
  "settings": {
    "paths": {
      "songDirectories": "Nummer Mappen",
      "songDirectories_tooltip": "Mappen waar al uw lokale muziek is opgeslagen",
      "songDirectories_exclude": "Geblokkeerde mappen",
      "songDirectories_exclude_tooltip": "Nummers in deze mappen worden niet gescand",
      "addFolder": "Map toevoegen...",
      "remove": "Verwijderen",
      "artworkPath": "Gedownloade Artwork Pad",
      "artworkPath_tooltip": "Map waar gedownloade bestanden worden opgeslagen",
      "thumbnailPath": "Gedownloade thumbnail pad",
      "thumbnailPath_tooltip": "Map waar gegenereerde miniaturen worden opgeslagen",
      "splitter": "Kunstenaar naam gesplitst patroon",
      "splitter_tooltip": "Regex om de naam van de artiest te splitsen. Laat leeg om splitsing uit te schakelen."
    },
    "themes": {
      "songView": "Nummers weergave",
      "songView_tooltip": "Uiterlijk van de songlijst aanpassen",
      "songView_classic": "Klassiek",
      "songView_compact": "Compacte",
      "themes": "Thema’s",
      "themes_tooltip": "Kleuren aanpassen",
      "themes_default": "Standaard",
      "createTheme": "Nieuw thema",
      "importTheme": "Themaontwerp importeren",
      "newTheme": {
        "name": "Thema naam",
        "author": "Auteur",
        "colors": "Kleuren",
        "colors_tooltip": "Verander de kleuren om de UI aan te passen"
      },
      "primary": "Primair",
      "secondary": "Secundaire",
      "tertiary": "Tertiair",
      "textPrimary": "Tekst primaire",
      "textSecondary": "Tekst secundair",
      "textInverse": "Tekst inverse",
      "accent": "Accent",
      "divider": "Scheidingslijn",
      "import_button": "Importeren"
    },
    "extensions": {
      "extensions": "Extensies",
      "extensions_tooltip": "Lijst van alle geïnstalleerde extensies",
      "discover": "Ontdek",
      "install": "Installeren vanuit bestand",
      "remove": "Verwijderen"
    },
    "system": {
      "systemSettings": {
        "title": "Systeem Instellingen",
        "systemStartup": "Start app bij opstarten van het systeem",
        "minimizeTray": "Minimaliseer naar systeemvak bij sluiten",
        "hardwareAcceleration": "Gebruik GPU hardwareversnelling",
        "watchFileChanges": "Muziekmappen bekijken voor wijzigingen",
        "enableJukeboxMode": "Schakelaar voor Jukebox-modus inschakelen"
      },
      "systemSettings_tooltip": "Instellingen die gerelateerd zijn aan uw systeem",
      "audioSettings": {
        "title": "Audio instellingen",
        "gaplessPlayback": "Gebruik gapless play waar mogelijk",
        "sponsorBlock": "SponsorBlock gebruiken om automatisch over te slaan naar gemarkeerd deel van het Youtube nummer"
      },
      "audioSettings_tooltip": "Instellingen voor verwante audio afspelen",
      "invidiousUrlUnsupported": "Deze url biedt geen ondersteuning voor Invidious API",
      "invidious_tooltip": "Onbenauwde instantie om te gebruiken in plaats van youtube",
      "restartApp": "Herstart Moosync",
      "zoom": "Zoom factor (Beta)",
      "zoom_tooltip": "Inzoomen van ramen in percentage. Dit kan de UI breken.",
      "spotify": {
        "client_id": "Spotify Client ID",
        "client_id_tooltip": "Spotify client ID vereist om in te loggen op Spotify. Klik om meer te weten te komen",
        "client_secret": "Spotify Clientgeheim",
        "client_secret_tooltip": "Spotify geheim client welke nodig is om in te loggen op Spotify. Klik voor meer informatie",
        "autoFetchButton": "Spotify-gegevens automatisch krijgen",
        "autoFetchPreTitle": "Verkrijg",
        "autoFetchTitle": "ClientID en geheim",
        "autoFetchDisclaimer": "Er wordt nu een venster geopend waar je gevraagd wordt in te loggen op je Spotify-account. Na het inloggen klikt u nergens op, omdat het hele proces zal worden geautomatiseerd",
        "openWindow": "Open venster",
        "title": "Spotify Instellingen",
        "tooltip": "Opties om het gedrag van spotify afspelen te wijzigen",
        "librespotEnable": "Gebruik librespot (Spotify Premium vereist)",
        "username": "Spotify gebruikersnaam",
        "username_tooltip": "Je spotify gebruikersnaam. Meestal je e-mailadres",
        "password": "Spotify wachtwoord",
        "password_tooltip": "Je wachtwoord om te spotify te gebruiken. Je moet er misschien een instellen bij instellingen op Spotify",
        "librespot": {
          "title": "Librespot opties",
          "tooltip": "Opties om het gedrag van librespot te veranderen",
          "useSpotifyCanvas": "Toon spotify canvas video op de achtergrond",
          "useLibrespotPlayback": "Gebruik librespot voor het afspelen van nummer"
        }
      },
      "youtube": {
        "client_id": "Youtube Client ID",
        "client_secret": "Youtube Client Secret",
        "client_id_tooltip": "Youtube client ID is vereist om in te loggen op Youtube. Klik om meer te weten",
        "client_secret_tooltip": "Youtube client secret vereist om in te loggen op Youtube. Klik om meer te weten"
      },
      "lastfm": {
        "client_id": "LastFM Api Key",
        "client_secret": "LastFM Client Secret"
      },
      "youtubeAlternative": {
        "title": "Youtube Alternatieve diensten",
        "tooltip": "Haal gegevens van Youtube op via een externe aanbieder",
        "useYoutube": "Standaard Youtube-services gebruiken",
        "useInvidious": "Gebruik vervelende diensten",
        "usePiped": "Gebruik Piped services",
        "piped": {
          "url": "Invoer Instantie",
          "url_tooltip": "URL van Piped instantie om te gebruiken",
          "username": "Gebruikersnaam",
          "username_tooltip": "Je pip-gebruikersnaam op de geselecteerde instantie",
          "password": "Wachtwoord",
          "password_tooltip": "Uw pipwachtwoord op de geselecteerde instantie"
        },
        "invidious": {
          "url": "Onbenauwde instantie",
          "url_tooltip": "Gebruikte URL van een Invidious exemplaar",
          "options": "Geavanceerde ongemakkelijke opties",
          "options_tooltip": "Opties voor fijn regelende ongecontroleerde weergave",
          "always_proxy": "Altijd audio afspelen van Invidious proxy in plaats van Google video"
        },
        "youtube": {
          "options": "Geavanceerde Youtube opties",
          "options_tooltip": "Opties voor fijn bediening Youtube afspelen",
          "useEmbeds": "Gebruik Youtube embeds voor het afspelen van audio van Youtube"
        }
      },
      "language": "Taal",
      "language_tooltip": "Wijzig de taal van de interface",
      "clearPreferences": "Standaardinstellingen herstellen",
      "clear_preferences_title": "Standaardinstellingen herstellen?",
      "clear_preferences": "Weet u zeker dat u alles wilt terugzetten naar standaard? De app wordt opnieuw opgestart nadat u opnieuw bent ingesteld.",
      "clear_preferences_button": "Bevestigen",
      "jukebox": {
        "pin": "Jukebox-modus pin",
<<<<<<< HEAD
        "pin_tooltip": "This pin will be required to exit Jukebox Mode. Should be numeric.",
        "optionalFields": "Button visibility",
        "optionalFields_tooltip": "Toggle optional buttons to show in Jukebox mode",
        "optional_skip": "Track Skip buttons",
        "optional_shuffle": "Shuffle button",
        "optional_repeat": "Repeat button"
=======
        "pin_tooltip": "De tis-pin zal vereist zijn om Jukebox modus af te sluiten. Moet numeriek zijn."
>>>>>>> d37e4af2
      },
      "lyrics": {
        "title": "Songtekst leveranciers",
        "tooltip": "Selecteer welke songtekst providers ze moeten gebruiken om te zoeken naar songteksten",
        "az_lyrics": "Gebruik AZLyrics",
        "google_lyrics": "Gebruik Google zoek songteksten"
      },
      "queueSettings": {
        "title": "Wachtrij instellingen",
        "tooltip": "Opties om het gedrag van de nummerwachtrij aan te passen",
        "clearQueue": "Wachtrij wissen voordat u een afspeellijst toevoegt"
      },
      "scrobble": {
        "provider_toggle": {
          "title": "Scrobble whitelist",
          "tooltip": "Aanbieders waarvan je wilt dat je scrobble inschakelt"
        }
      },
      "volumePersistMode": {
        "title": "Volume behavior",
        "tooltip": "Change the way volume slider behaves",
        "noPersist": "Normal behavior",
        "persistSeparateVolumes": "Remember separate volume for each provider",
        "persistClampVolume": "Manually adjust volume range for each provider"
      }
    },
    "logs": {
      "logSettings": "Log Instellingen",
      "level": "Niveau",
      "process": "Verwerk",
      "filterMessage": "Filter bericht"
    }
  }
}<|MERGE_RESOLUTION|>--- conflicted
+++ resolved
@@ -7,7 +7,6 @@
       "albums": "Albums",
       "artists": "Artiesten",
       "genre": "Genres",
-<<<<<<< HEAD
       "explore": "Verken",
       "paths": "Paths",
       "themes": "Themes",
@@ -15,9 +14,6 @@
       "system": "System",
       "logs": "Logs",
       "keybinds": "Keybinds"
-=======
-      "explore": "Verken"
->>>>>>> d37e4af2
     }
   },
   "topbar": {
@@ -84,12 +80,8 @@
       "showHidden": "Verborgen nummers weergeven",
       "hideHidden": "Verborgen nummers verbergen"
     },
-<<<<<<< HEAD
     "moreInfo": "Meer informatie",
     "incorrectPlayback": "Incorrect playback?"
-=======
-    "moreInfo": "Meer informatie"
->>>>>>> d37e4af2
   },
   "providers": {
     "youtube": "YouTube",
@@ -237,16 +229,12 @@
       "clear_preferences_button": "Bevestigen",
       "jukebox": {
         "pin": "Jukebox-modus pin",
-<<<<<<< HEAD
-        "pin_tooltip": "This pin will be required to exit Jukebox Mode. Should be numeric.",
+        "pin_tooltip": "De tis-pin zal vereist zijn om Jukebox modus af te sluiten. Moet numeriek zijn.",
         "optionalFields": "Button visibility",
         "optionalFields_tooltip": "Toggle optional buttons to show in Jukebox mode",
         "optional_skip": "Track Skip buttons",
         "optional_shuffle": "Shuffle button",
         "optional_repeat": "Repeat button"
-=======
-        "pin_tooltip": "De tis-pin zal vereist zijn om Jukebox modus af te sluiten. Moet numeriek zijn."
->>>>>>> d37e4af2
       },
       "lyrics": {
         "title": "Songtekst leveranciers",
